import sys
import math
import numpy as np
from scipy.optimize import brenth, leastsq
from skimage.feature import blob_log
from ceo import Source, GMT_M1, GMT_M2, ShackHartmann, GeometricShackHartmann, GmtMirrors, SegmentPistonSensor, \
    constants, Telescope, cuFloatArray, Aperture, Transform_to_S, Intersect, Reflect, Refract, Transform_to_R

class GMT_MX(GmtMirrors):
    """
    A class container from GMT_M1 and GMT_M2 classes

    Parameters
    ----------
    D : float
        The size of the pupil plane in meter
    D_px : int
        The size of the pupil plane in pixel
    M1_radial_order : int, optionnal
        The largest radial order of the Zernike polynomials on M1 segments, default to 0
    M2_radial_order : int, optionnal
        The largest radial order of the Zernike polynomials on M2 segments, default to 0

    Attributes
    ----------
    D : float
        The size of the pupil plane in meter
    D_px : int
        The size of the pupil plane in pixel
    M1 : GMT_M1
        The GMT M1 CEO class
    M2 : GMT_M2
        The GMT M2 CEO class
    sphere_radius : float
        The curvature radius of the ray tracing reference sphere

    See also
    --------
    GMT_M1 : the class for GMT M1 model
    GMT_M2 : the class for GMT M2 model
    Source : a class for astronomical sources
    cuFloatArray : an interface class between GPU host and device data for floats

    Examples
    --------
    >>> import ceo

    The mandatory parameters are the size of the pupil plane in meter or in pixel

    >>> gmt = ceo.GMT_MX(25.5,256)

    If more that one source (lets say 3) is going to be propagated through the telescope:

    >>> gmt = ceo.GMT_MX(25.5,256, N_SRC=3)

    A combination of Zernike polynomials can be applied to M1 and M2 segments by specifying the largest radial order on each mirror

    >>> gmt = ceo.GMT_MX(25.5,256, M1_radial_order=8, M2_radial_order=14)

    A source is propagated (geometrically) through the telescope with the following procedure:

    >>> src = ceo.Source("R",rays_box_size=25.5,rays_box_sampling=256,rays_origin=[0.0,0.0,25])
    >>> gmt.propagate(src)

    and the wavefront phase is retrieved either as a 2D map cuFloatArray object with

    >>> gpu_ps2d = src.phase()

    or as a 1D vector with

    >>> gpu_ps1d = src.wavefront.phase()
    """
    def __init__(self, D=None, D_px=None, M1_radial_order=0, M2_radial_order=0,
                 M1_mirror_modes=u"zernike", M2_mirror_modes=u"zernike",
                 M1_N_MODE=0):
        super(GMT_MX,self).__init__(
                            M1_radial_order=M1_radial_order,
                            M2_radial_order=M2_radial_order,
                            M1_mirror_modes=M1_mirror_modes,
                            M2_mirror_modes=M2_mirror_modes,
                            M1_N_MODE=M1_N_MODE)

    def calibrate(self,wfs,gs,mirror=None,mode=None,stroke=None,segment=None,cl_wfs=None,cl_gs=None,cl_recmat=None, 
		idealps=None,idealps_rec=None,idealps_ref=None,first_mode=3, closed_loop_calib=False, 
                remove_on_pist=False, CL_calib_modes=None):
        """
        Calibrate the different degrees of freedom of the  mirrors

        Parameters
        ----------
        wfs : ShackHartmann, DispersedFringeSensor, etc.
            The wavefront sensor
        gs : Source
            The guide star
        mirror : string
            The mirror label: eiher "M1" or "M2"
        mode : string
            The degrees of freedom label
            for M1: "global tip-tilt", "zernike", "Txyz", "Rxyz", "Rz", "segment tip-tilt"
            for M2: "global tip-tilt", "pointing neutral", "coma neutral", "zernike", "Txyz", "Rxyz", "Rz", "segment tip-tilt", "TT7 segment tip-tilt"
        stroke : float
            The amplitude of the motion
	segment : string
	    Idealized Segment Piston measurement type: "full" or "edge" (see IdealSegmentPistonSensor documentation).
        """
        def pushpull(action):
            def get_slopes(stroke_sign):
                self.reset()
                action(stroke_sign*stroke)
                gs.reset()
                self.propagate(gs)
                wfs.reset()
                wfs.analyze(gs, segment=segment)
                return wfs.get_measurement()

            s_push = get_slopes(+1)
            s_pull = get_slopes(-1)
            return 0.5*(s_push-s_pull)/stroke

        def pushpull_minus_M2TT(action):
	    def close_M2_segTT_loop():
		niter = 3
		myTTest1 = np.zeros(14)
		for ii in range(niter):
        	    gs.reset()
		    self.propagate(gs)
        	    wfs.reset()
        	    wfs.analyze(gs)
        	    slopevec = wfs.get_measurement()
        	    myTTest1 += np.dot(recmat, slopevec)
        	    myTTest = myTTest1.reshape((7,2))
        	    for idx in range(7): self.M2.update(euler_angles=
				[-myTTest[idx,0],-myTTest[idx,1],0], idx=idx+1)
            def get_slopes(stroke_sign):
                self.reset()
                action(stroke_sign*stroke)
                close_M2_segTT_loop()
                gs.reset()
                self.propagate(gs)
                wfs.reset()
                wfs.analyze(gs)
                return wfs.get_measurement()


        def SPS_pushpull(action):
	    def close_M2_zern_loop():
		niter = 7
                self.M2.zernike.reset()
		for ii in range(niter):
		    cl_gs.reset()
		    self.propagate(cl_gs)
		    cl_wfs.reset()
		    cl_wfs.analyze(cl_gs)
		    slopevec = cl_wfs.get_measurement()
		    if ii == 0:
			myZest1 = np.dot(cl_recmat, slopevec)
		    else:
			myZest1 += np.dot(cl_recmat, slopevec)
            	    self.M2.zernike.a[:,1:] = -myZest1.reshape((7,-1))
            	    self.M2.zernike.update()
            def get_slopes(stroke_sign):
                self.reset()
                action(stroke_sign*stroke)
                if closed_loop_calib==True: close_M2_zern_loop()
                gs.reset()
                self.propagate(gs)
		wfs.reset()
                wfs.analyze(gs, segment=segment)
                return wfs.get_measurement()
            s_push = get_slopes(+1)
            s_pull = get_slopes(-1)
            return 0.5*(s_push-s_pull)/stroke


        def FDSP_pushpull(action):
	    def close_M2_segTT_loop():
		niter = 7
                self.M2.motion_CS.euler_angles[:] = 0
                self.M2.motion_CS.update()
		myTTest1 = np.zeros(14)
		for ii in range(niter):
        	    cl_gs.reset()
		    self.propagate(cl_gs)
        	    cl_wfs.reset()
        	    cl_wfs.analyze(cl_gs)
        	    slopevec = cl_wfs.get_measurement()
        	    myTTest1 += np.dot(cl_recmat, slopevec)
        	    myTTest = myTTest1.reshape((7,2))
        	    for idx in range(7): self.M2.update(euler_angles=
				[-myTTest[idx,0],-myTTest[idx,1],0], idx=idx+1)
	    def close_M2_zern_loop():
		niter = 7
                self.M2.zernike.reset()
		for ii in range(niter):
		    cl_gs.reset()
		    self.propagate(cl_gs)
		    cl_wfs.reset()
		    cl_wfs.analyze(cl_gs)
		    slopevec = cl_wfs.get_measurement()
		    if ii == 0:
			myZest1 = np.dot(cl_recmat, slopevec)
		    else:
			myZest1 += np.dot(cl_recmat, slopevec)
            	    self.M2.zernike.a[:,1:] = -myZest1.reshape((7,-1))
            	    self.M2.zernike.update()
	    def get_onaxis_piston():
		cl_gs.reset()
		self.propagate(cl_gs)
		idealps_signal = idealps.piston(cl_gs, segment='full').ravel()[0:6] - idealps_ref
		return np.dot(idealps_rec, idealps_signal)
            def get_slopes(stroke_sign):
		self.reset()
                action(stroke_sign*stroke)
                if remove_on_pist==True:
		    niter = 2 
                    idealps_est = np.zeros(6)
                else: niter=1
                for ii in range(niter):
                    if CL_calib_modes=='TT':
                        close_M2_segTT_loop()
                    elif CL_calib_modes=='zernikes':
                        close_M2_zern_loop()
                    if remove_on_pist == True:
                        idealps_est += get_onaxis_piston()
                        self.M1.motion_CS.origin[0:6,2] = -idealps_est
                        self.M1.motion_CS.update()
		gs.reset()
                self.propagate(gs)
		wfs.reset()
                return wfs.piston(gs, segment=segment).ravel()
            s_push = get_slopes(+1)
            s_pull = get_slopes(-1)
            return 0.5*(s_push-s_pull)/stroke

        def M1_zernike_update(_stroke_):
            self.M1.modes.a[kSeg,kMode] = _stroke_
            self.M1.modes.update()

        def M2_zernike_update(_stroke_):
            self.M2.zernike.a[kSeg,kMode] = _stroke_
            self.M2.zernike.update()

        #if minus_M2_TT:
        #    pushpull = pushpull_minus_M2TT

        sys.stdout.write("___ %s ___ (%s)\n"%(mirror,mode))
        if mirror=="M1":
            if mode=="global tip-tilt":
<<<<<<< HEAD
                D = np.zeros((wfs.get_measurement_size(),2))
                D[:,0] = pushpull( lambda x : self.M1.global_tiptilt(x,0) )
                D[:,1] = pushpull( lambda x : self.M1.global_tiptilt(0,x) )
            if mode=="Txyz":
                D = np.zeros((wfs.get_measurement_size(),3*7-1))
=======
                D = np.zeros((wfs.n_valid_slopes,2))
                D[:,0] = pushpull( lambda x : self.M1.global_tiptilt(x,0) )
                D[:,1] = pushpull( lambda x : self.M1.global_tiptilt(0,x) )
            if mode=="Txyz":
                D = np.zeros((wfs.n_valid_slopes,3*7-1))
>>>>>>> 4f085310
                idx = 0
                Tx = lambda x : self.M1.update(origin=[x,0,0],euler_angles=[0,0,0],idx=kSeg)
                Ty = lambda x : self.M1.update(origin=[0,x,0],euler_angles=[0,0,0],idx=kSeg)
                Tz = lambda x : self.M1.update(origin=[0,0,x],euler_angles=[0,0,0],idx=kSeg)
                sys.stdout.write("Segment #:")
                for kSeg in range(1,8):
                    sys.stdout.write("%d "%kSeg)
                    D[:,idx] = pushpull( Tx )
                    idx += 1
                    D[:,idx] = pushpull( Ty )
                    idx += 1
                    if kSeg<7:
                        D[:,idx] = pushpull( Tz )
                        idx += 1
                sys.stdout.write("\n")
            if mode=="Rxyz":
<<<<<<< HEAD
                D = np.zeros((wfs.get_measurement_size(),3*7-1))
=======
                D = np.zeros((wfs.n_valid_slopes,3*7-1))
>>>>>>> 4f085310
                idx = 0
                Rx = lambda x : self.M1.update(origin=[0,0,0],euler_angles=[x,0,0],idx=kSeg)
                Ry = lambda x : self.M1.update(origin=[0,0,0],euler_angles=[0,x,0],idx=kSeg)
                Rz = lambda x : self.M1.update(origin=[0,0,0],euler_angles=[0,0,x],idx=kSeg)
                sys.stdout.write("Segment #:")
                for kSeg in range(1,8):
                    sys.stdout.write("%d "%kSeg)
                    D[:,idx] = pushpull( Rx )
                    idx += 1
                    D[:,idx] = pushpull( Ry )
                    idx += 1
                    if kSeg<7:
                        D[:,idx] = pushpull( Rz )
                        idx += 1
                sys.stdout.write("\n")
            if mode=="Rz":
<<<<<<< HEAD
                D = np.zeros((wfs.get_measurement_size(),7))
=======
                D = np.zeros((wfs.n_valid_slopes,7))
>>>>>>> 4f085310
                idx = 0
                Rz = lambda x : self.M1.update(origin=[0,0,0],euler_angles=[0,0,x],idx=kSeg)
                sys.stdout.write("Segment #:")
                for kSeg in range(1,8):
                    sys.stdout.write("%d "%kSeg)
                    D[:,idx] = pushpull( Rz )
                    idx += 1
                sys.stdout.write("\n")
            if mode=="segment tip-tilt":
<<<<<<< HEAD
                D = np.zeros((wfs.get_measurement_size(),2*7))
=======
                D = np.zeros((wfs.n_valid_slopes,2*7))
>>>>>>> 4f085310
                idx = 0
                Rx = lambda x : self.M1.update(origin=[0,0,0],euler_angles=[x,0,0],idx=kSeg)
                Ry = lambda x : self.M1.update(origin=[0,0,0],euler_angles=[0,x,0],idx=kSeg)
                sys.stdout.write("Segment #:")
                for kSeg in range(1,8):
                    sys.stdout.write("%d "%kSeg)
                    D[:,idx] = pushpull( Rx )
                    idx += 1
                    D[:,idx] = pushpull( Ry )
                    idx += 1
                sys.stdout.write("\n")
            if mode=="zernike":
                n_mode = self.M1.zernike.n_mode
<<<<<<< HEAD
                D = np.zeros((wfs.get_measurement_size(),(n_mode-first_mode)*7))
=======
                D = np.zeros((wfs.n_valid_slopes,(n_mode-first_mode)*7))
>>>>>>> 4f085310
                idx = 0;
                for kSeg in range(7):
                    sys.stdout.write("Segment #%d: "%kSeg)
                    for kMode in range(first_mode, n_mode):
                        sys.stdout.write("%d "%(kMode+1))
                        D[:,idx] = np.ravel( pushpull( M1_zernike_update ) )
                        idx += 1
                    sys.stdout.write("\n")
            if mode=="bending modes":
                n_mode = self.M1.BM.n_mode
<<<<<<< HEAD
                D = np.zeros((wfs.get_measurement_size(),n_mode*7))
=======
                D = np.zeros((wfs.n_valid_slopes,n_mode*7))
>>>>>>> 4f085310
                idx = 0;
                for kSeg in range(7):
                    sys.stdout.write("Segment #%d: "%kSeg)
                    for kMode in range(n_mode):
                        sys.stdout.write("%d "%(kMode+1))
                        D[:,idx] = np.ravel( pushpull( M1_zernike_update ) )
                        idx += 1
                    sys.stdout.write("\n")
	    if mode=="segment piston":
		if segment=="edge":
		    n_meas = 12
		elif segment=="full":
		    n_meas = 7
		else :
		    sys.stdout.write("paramenter 'segment' must be set to either 'full' or 'edge'\n")
		n_mode = 6
		D = np.zeros((n_meas*gs.N_SRC,n_mode))
		idx = 0
                Tz = lambda x : self.M1.update(origin=[0,0,x],euler_angles=[0,0,0],idx=kSeg)
                sys.stdout.write("Segment #:")
                for kSeg in range(1,7):
                    sys.stdout.write("%d "%kSeg)
                    D[:,idx] = SPS_pushpull( Tz )
                    idx += 1
                if segment=="full":
		    D = D[0:6,:]
		sys.stdout.write("\n")
	    if mode=="FDSP":
                assert CL_calib_modes == 'TT' or CL_calib_modes == 'zernikes', "CL_calib_modes should be either 'TT', or 'zernikes'"
		if segment=="edge":
		    n_meas = 12
		elif segment=="full":
		    n_meas = 7
		else :
		    sys.stdout.write("paramenter 'segment' must be set to either 'full' or 'edge'\n")
		D = np.zeros((n_meas*gs.N_SRC,2*6))
                idx = 0
                Rx = lambda x : self.M1.update(origin=[0,0,0],euler_angles=[x,0,0],idx=kSeg)
                Ry = lambda x : self.M1.update(origin=[0,0,0],euler_angles=[0,x,0],idx=kSeg)
                sys.stdout.write("Segment #:")
                for kSeg in range(1,7):
                    sys.stdout.write("%d "%kSeg)
                    D[:,idx] = FDSP_pushpull( Rx )
                    idx += 1
                    D[:,idx] = FDSP_pushpull( Ry )
                    idx += 1
                if segment=="full":
		    D = D[0:6,:]
                sys.stdout.write("\n")

        if mirror=="M2":
            if mode=="global tip-tilt":
<<<<<<< HEAD
                D = np.zeros((wfs.get_measurement_size(),2))
                D[:,0] = pushpull( lambda x : self.M2.global_tiptilt(x,0) )
                D[:,1] = pushpull( lambda x : self.M2.global_tiptilt(0,x) )
            if mode=="pointing neutral":
                D = np.zeros((wfs.get_measurement_size(),2))
                D[:,0] = pushpull( lambda x : self.M2.pointing_neutral(x,0) )
                D[:,1] = pushpull( lambda x : self.M2.pointing_neutral(0,x) )
            if mode=="coma neutral":
                D = np.zeros((wfs.get_measurement_size(),2))
                D[:,0] = pushpull( lambda x : self.M2.coma_neutral(x,0) )
                D[:,1] = pushpull( lambda x : self.M2.coma_neutral(0,x) )
            if mode=="Txyz":
                D = np.zeros((wfs.get_measurement_size(),3*7))
=======
                D = np.zeros((wfs.n_valid_slopes,2))
                D[:,0] = pushpull( lambda x : self.M2.global_tiptilt(x,0) )
                D[:,1] = pushpull( lambda x : self.M2.global_tiptilt(0,x) )
            if mode=="pointing neutral":
                D = np.zeros((wfs.n_valid_slopes,2))
                D[:,0] = pushpull( lambda x : self.M2.pointing_neutral(x,0) )
                D[:,1] = pushpull( lambda x : self.M2.pointing_neutral(0,x) )
            if mode=="coma neutral":
                D = np.zeros((wfs.n_valid_slopes,2))
                D[:,0] = pushpull( lambda x : self.M2.coma_neutral(x,0) )
                D[:,1] = pushpull( lambda x : self.M2.coma_neutral(0,x) )
            if mode=="Txyz":
                D = np.zeros((wfs.n_valid_slopes,3*7))
>>>>>>> 4f085310
                idx = 0
                Tx = lambda x : self.M2.update(origin=[x,0,0],euler_angles=[0,0,0],idx=kSeg)
                Ty = lambda x : self.M2.update(origin=[0,x,0],euler_angles=[0,0,0],idx=kSeg)
                Tz = lambda x : self.M2.update(origin=[0,0,x],euler_angles=[0,0,0],idx=kSeg)
                sys.stdout.write("Segment #:")
                for kSeg in range(1,8):
                    sys.stdout.write("%d "%kSeg)
                    D[:,idx] = pushpull( Tx )
                    idx += 1
                    D[:,idx] = pushpull( Ty )
                    idx += 1
                    D[:,idx] = pushpull( Tz )
                    idx += 1
                sys.stdout.write("\n")
            if mode=="Rxyz":
<<<<<<< HEAD
                D = np.zeros((wfs.get_measurement_size(),3*7-1))
=======
                D = np.zeros((wfs.n_valid_slopes,3*7-1))
>>>>>>> 4f085310
                idx = 0
                Rx = lambda x : self.M2.update(origin=[0,0,0],euler_angles=[x,0,0],idx=kSeg)
                Ry = lambda x : self.M2.update(origin=[0,0,0],euler_angles=[0,x,0],idx=kSeg)
                Rz = lambda x : self.M2.update(origin=[0,0,0],euler_angles=[0,0,x],idx=kSeg)
                sys.stdout.write("Segment #:")
                for kSeg in range(1,8):
                    sys.stdout.write("%d "%kSeg)
                    D[:,idx] = pushpull( Rx )
                    idx += 1
                    D[:,idx] = pushpull( Ry )
                    idx += 1
                    if kSeg<7:
                        D[:,idx] = pushpull( Rz )
                        idx += 1
                sys.stdout.write("\n")
            if mode=="Rz":
<<<<<<< HEAD
                D = np.zeros((wfs.get_measurement_size(),7))
=======
                D = np.zeros((wfs.n_valid_slopes,7))
>>>>>>> 4f085310
                idx = 0
                Rz = lambda x : self.M2.update(origin=[0,0,0],euler_angles=[0,0,x],idx=kSeg)
                sys.stdout.write("Segment #:")
                for kSeg in range(1,8):
                    sys.stdout.write("%d "%kSeg)
                    D[:,idx] = pushpull( Rz )
                    idx += 1
                sys.stdout.write("\n")
            if mode=="segment tip-tilt":

                if isinstance(wfs, (ShackHartmann,GeometricShackHartmann)):
                    n_meas = wfs.valid_lenslet.nnz*2 
                elif isinstance(wfs, (DispersedFringeSensor,IdealSegmentPistonSensor)) == True:
                    if segment=="edge":
                        n_meas = 12*gs.N_SRC
                    elif segment=="full":
                        n_meas = 7*gs.N_SRC
                    else :
                        sys.stdout.write("paramenter 'segment' must be set to either 'full' or 'edge'\n")

                D = np.zeros((n_meas,2*7))
                idx = 0
                Rx = lambda x : self.M2.update(origin=[0,0,0],euler_angles=[x,0,0],idx=kSeg)
                Ry = lambda x : self.M2.update(origin=[0,0,0],euler_angles=[0,x,0],idx=kSeg)
                sys.stdout.write("Segment #:")
                for kSeg in range(1,8):
                    sys.stdout.write("%d "%kSeg)
                    D[:,idx] = pushpull( Rx )
                    idx += 1
                    D[:,idx] = pushpull( Ry )
                    idx += 1
                """if isinstance(wfs, (DispersedFringeSensor,IdealSegmentPistonSensor)) == True:
                    if segment=="full":
                        D = D[0:6,:]"""
                sys.stdout.write("\n")
            if mode=="zernike":
                n_mode = self.M2.zernike.n_mode
                D = np.zeros((wfs.n_valid_slopes,(n_mode-first_mode)*7))
                idx = 0;
                for kSeg in range(7):
                    sys.stdout.write("Segment #%d: "%kSeg)
                    for kMode in range(first_mode,n_mode):
                        sys.stdout.write("%d "%(kMode+1))
                        D[:,idx] = np.ravel( pushpull( M2_zernike_update ) )
                        idx += 1
                    sys.stdout.write("\n")
            if mode=="TT7 segment tip-tilt":
                D = np.zeros((14,14))
                idx = 0
                Rx = lambda x : self.M2.update(origin=[0,0,0],euler_angles=[x,0,0],idx=kSeg)
                Ry = lambda x : self.M2.update(origin=[0,0,0],euler_angles=[0,x,0],idx=kSeg)
                sys.stdout.write("Segment #:")
                for kSeg in range(1,8):
                    sys.stdout.write("%d "%kSeg)
                    D[:,idx] = pushpull( Rx )
                    idx += 1
                    D[:,idx] = pushpull( Ry )
                    idx += 1
                sys.stdout.write("\n")
	    if mode=="segment piston":
                if isinstance(wfs, (ShackHartmann, GeometricShackHartmann)) == True:
                    n_meas = wfs.valid_lenslet.nnz*2 
                elif isinstance(wfs, (DispersedFringeSensor,IdealSegmentPistonSensor)) == True:
                    if segment=="edge":
                        n_meas = 12*gs.N_SRC
                    elif segment=="full":
                        n_meas = 7*gs.N_SRC
                    else :
                        sys.stdout.write("paramenter 'segment' must be set to either 'full' or 'edge'\n")
		n_mode = 7
		D = np.zeros((n_meas,n_mode))
		idx = 0
                Tz = lambda x : self.M2.update(origin=[0,0,x],euler_angles=[0,0,0],idx=kSeg)
                sys.stdout.write("Segment #:")
                for kSeg in range(1,8):
                    sys.stdout.write("%d "%kSeg)
                    D[:,idx] = SPS_pushpull( Tz )
                    idx += 1
                """if isinstance(wfs, (DispersedFringeSensor,IdealSegmentPistonSensor)) == True:
                    if segment=="full":
                        D = D[0:6,:]"""
		sys.stdout.write("\n")
	    if mode=="geometric segment tip-tilt":
                n_meas = 14
		D = np.zeros((n_meas*gs.N_SRC,14))
		idx = 0
                Rx = lambda x : self.M2.update(origin=[0,0,0],euler_angles=[x,0,0],idx=kSeg)
                Ry = lambda x : self.M2.update(origin=[0,0,0],euler_angles=[0,x,0],idx=kSeg)
                sys.stdout.write("Segment #:")
                for kSeg in range(1,8):
                    sys.stdout.write("%d "%kSeg)
                    D[:,idx] = pushpull( Rx )
                    idx += 1
                    D[:,idx] = pushpull( Ry )
                    idx += 1
                sys.stdout.write("\n")
        sys.stdout.write("------------\n")
        self[mirror].D.update({mode:D})
        #return D

# JGMT_MX
from utilities import JSONAbstract
class JGMT_MX(JSONAbstract,GMT_MX):
    def __init__(self, jprms = None, jsonfile = None):
        print "@(ceo.JGMT_MX)>"
        JSONAbstract.__init__(self,jprms=jprms, jsonfile=jsonfile)
        GMT_MX.__init__(self,self.jprms["pupil size"],
                        self.jprms["pupil sampling"],
                        M1_radial_order=self.jprms["M1"]["Zernike radial order"],
                        M2_radial_order=self.jprms["M2"]["Zernike radial order"])


class SHTT7(ShackHartmann):

    def __init__(self, N_SIDE_LENSLET, N_PX_LENSLET, d,
	          DFT_osf=2, N_PX_IMAGE=None, BIN_IMAGE=1, N_GS=1):
        ShackHartmann.__init__(self,N_SIDE_LENSLET, N_PX_LENSLET, d,
                                DFT_osf=DFT_osf,
                                N_PX_IMAGE=N_PX_IMAGE,
                                BIN_IMAGE=BIN_IMAGE,
                                N_GS=N_GS)

    def calibrate(self, gs, gmt,
                  stroke_pixel=2,
                  slopes_threshold=0.95):

        gs.reset()
        gmt.reset()
        ShackHartmann.reset(self)

        gmt.propagate(gs)
        flux_threshold = 0.95
        ShackHartmann.calibrate(self, gs, flux_threshold)

        nvl = self.n_valid_lenslet
        self.M = np.zeros((nvl,7))
        mas2rad = 1e-3*math.pi/180/3600
        px_scale = self.pixel_scale
        print "TT7 pixel scale: %.2fmas"%(px_scale/mas2rad)
        stroke = stroke_pixel*px_scale
        slopes_cut = stroke_pixel**2*2*slopes_threshold

        for k in range(1,8):
            gs.reset()
            gmt.reset()
            ShackHartmann.reset(self)
            gmt.M1.update(euler_angles=[stroke,stroke,0.0],idx=k)
            gmt.propagate(gs)
            ShackHartmann.analyze(self,gs)
            c = self.valid_slopes.host().flatten()/px_scale
            rho2_c = c[:nvl]**2 + c[nvl:]**2
            slopes_cut = rho2_c.max()*slopes_threshold
            self.M[:,k-1] = np.array(rho2_c>slopes_cut,dtype=np.float)

        gs.reset()
        gmt.reset()
        ShackHartmann.reset(self)

    def analyze(self, gs, **kwargs):
        ShackHartmann.analyze(self,gs)
        nvl = self.n_valid_lenslet
        c = self.valid_slopes.host()
        w = np.sum(self.M,axis=0)
        self.c7 = np.concatenate((np.dot(c[0,:nvl],self.M)/w,
                                  np.dot(c[0,nvl:],self.M)/w))

<<<<<<< HEAD
from abc import ABCMeta, abstractmethod
class Sensor:
    __metaclass__ = ABCMeta
    @abstractmethod
    def calibrate(self):
        pass
    @abstractmethod
    def reset(self):
        pass
    @abstractmethod
    def analyze(self):
        pass
    @abstractmethod
    def propagate(self):
        pass
    @abstractmethod
    def process(self):
        pass

class TT7(Sensor):

    def __init__(self,**kwargs):
        self.n_valid_slopes   = 14
        self.reference_slopes = np.zeros((14,1))

    def calibrate(self, src, threshold=None):
        data = src.segmentsWavefrontGradient()
        self.reference_slopes = data.host()

    def reset(self):
        pass

    def analyze(self, src):
        data = src.segmentsWavefrontGradient()
	self.valid_slopes = cuFloatArray(host_data = data.host() - self.reference_slopes)

    def propagate(self, src):
        data = src.segmentsWavefrontGradient()
	self.valid_slopes = cuFloatArray(host_data = data.host() - self.reference_slopes)

    def process(self):
        pass
    def get_measurement(self):
        return self.c7

class DispersedFringeSensor(SegmentPistonSensor):
    """
    A class for the GMT Dispersed Fringe Sensor.
    This class inherits from the SegmentPistonSensor class.

    Parameters
    ----------
    Same parameters as in SegmentPistonSensor class.

    Attributes
    ----------
    INIT_ALL_ATTRIBUTES : bool ; Default: False
	If True, additional attributes (mainly for display and debugging) will be created. See list of Additional Attributes below.
    fftlet_rotation : float ; vector with 12xN_SRC elements
        The angle of the line joining the center of the three lobes of the fftlet image. Init by calibrate() method.
    lobe_detection : string  ; default: 'gaussfit'
	Algorithm for lobe detection, either 'gaussfit' for 2D gaussian fit, or 'peak_value' for peak detection.
    spsmask : bool
	Data cube containing the masks (one for each fftlet) required to isolate the "detection blob", i.e. the upper-most lobe from which the measurement will be computed. Init by calibrate() method.

    measurement : float
	Dispersed Fringe Sensor output measurement vector; y-coordinate of the detection blob in the rotated reference frame (i.e. the reference frame having the x-axis passing through the three lobe peaks on a fftlet image, and the y-axis perpendicular to it. Units: pixels in the fftlet image plane.

    Attributes (Additional)
    -----------------------
    blob_data : float
	fftlet peak detection data; blob_data is a matrix containing the (x,y,radius) of the three lobes on each fftlet image. Init by calibrate() method.

    pl_m, pl_b : float
	Slope and y-intercept of the line passing through the three lobe peaks on a fftlet image. Init by calibrate() method.

    pp_m, pp_b : float
	Slope and y-intercept of the perpendicular line to the line above, passing between the central and the "detection blob" in a ffltlet image. Init by calibrate() method.

    fftlet_fit_params : float
	Gaussian fit parameters of detection blobs (Amplitude normalized to central lobe peak, y, x, width_y, width_x, rotation). Init by process() method.

    fftlet_fit_images : float
	Data cube containing best-fit 2D gaussians of detection blobs. Init by process() method.

    measurement_ortho : float
	x-coordinate of the detection blob in the rotated reference frame (i.e. the reference frame having the x-axis passing through the three lobe peaks on a fftlet image, and the y-axis perpendicular to it. Init by process() method.

    See also
    --------
    SegmentPistonSensor : the super class
    IdealSegmentPistonSensor : the class for an idealized segment piston sensor
    GMT_M1 : the class for GMT M1 model
    Source : a class for astronomical sources
    cuFloatArray : an interface class between GPU host and device data for floats
    """
    def __init__(self, M1, src, dispersion=5.0, field_of_view=3.0,nyquist_factor=1.0):
        SegmentPistonSensor.__init__(self, M1, src,
                                     dispersion=dispersion,
                                     field_of_view=field_of_view,
                                     nyquist_factor=nyquist_factor)
	self._N_SRC = src.N_SRC
	self.INIT_ALL_ATTRIBUTES = False
	self.lobe_detection = 'gaussfit'

    def init_detector_mask(self, mask_size):
	"""
	Defines the circular mask to be applied over each fringe image.

	Parameters
	----------
	mask_size: float
	   Diameter of mask in arcseconds. 
	"""
	mask_size_px = mask_size / (self.pixel_scale * constants.RAD2ARCSEC)
	print "Size of DFS detector mask [pix]: %d"%(np.round(mask_size_px)) 
	N_PX_FRINGE_IMAGE = self.camera.N_PX_IMAGE / self.camera.BIN_IMAGE
	scale = mask_size_px / N_PX_FRINGE_IMAGE
	circ = Telescope(N_PX_FRINGE_IMAGE, 1, scale=scale)
	circ_m = circ.f.host(shape=(N_PX_FRINGE_IMAGE,N_PX_FRINGE_IMAGE))
	big_circ_m = np.tile(np.tile(circ_m,self.camera.N_SIDE_LENSLET).T,self.camera.N_SIDE_LENSLET)
	gpu_big_circ_m = cuFloatArray(host_data=big_circ_m)
	self.fft_mask.alter(gpu_big_circ_m)

    def gaussian_func(self, height, center_x, center_y, width_x, width_y, rotation):
    	"""
	Returns a gaussian function G(x,y) to produce a 2D Gaussian with the given parameters

	Parameters
	----------
	height : float
	    Amplitude of the Gaussian
	center_x : float
	    x-coordinates of the Gaussian's center in pixels.
	center_y : float
	    y-coordinates of the Gaussian's center in pixels.
	width_x : float
	    standard deviation in the x-direction in pixels.
	width_y : float
	    standard deviation in the y-direction in  pixels.
	rotation : float
	    angle of rotation of the Gaussian (x,y)  axes in degrees.
	"""
	width_x = float(np.absolute(width_x))
	width_y = float(np.absolute(width_y))
	rotation = np.deg2rad(rotation)

	def rotgauss(x,y):
            xp = (x-center_x) * np.cos(rotation) - (y-center_y) * np.sin(rotation) + center_x
            yp = (x-center_x) * np.sin(rotation) + (y-center_y) * np.cos(rotation) + center_y
            g = height*np.exp( -(((center_x-xp)/width_x)**2+
              		  	 ((center_y-yp)/width_y)**2)/2.)
            return g
    	return rotgauss

    def fitgaussian(self, data):
    	"""
	Fits a 2D Gaussian to the input data, and returns the Gaussian fit parameters: (amplidute, x, y, width_x, width_y, rotation)

	Parameters
	----------
	data : numpy 2D ndarray
	    The array containing the image (i.e. the detection blob) to be fitted with a 2D Gaussian
	"""
    	def moments():
    	    total = data.sum()
    	    X, Y = np.indices(data.shape)
    	    x = (X*data).sum()/total
    	    y = (Y*data).sum()/total
    	    col = data[:, int(y)]
    	    width_x = np.sqrt(abs((np.arange(col.size)-y)**2*col).sum()/col.sum())
    	    row = data[int(x), :]
    	    width_y = np.sqrt(abs((np.arange(row.size)-x)**2*row).sum()/row.sum())
    	    height = data.max()
    	    return height, x, y, width_x, width_y, 0.0

	params = moments()
    	errorfunction = lambda p: np.ravel(self.gaussian_func(*p)(*np.indices(data.shape)) - data)
    	p, success = leastsq(errorfunction, params)
    	return p

    def get_data_cube(self, data_type='fftlet'):
	"""
	Returns the DFS data (either fringe or fftlet images) in cube format

	Parameters
	----------
	data_type : string
		Set to "camera" to return fringes; set to "fftlet" to return fftlet images; default: fftlet
	"""

	assert data_type == 'fftlet' or data_type == 'camera' or data_type == 'pupil_masks', "data_type should be either 'fftlet', 'camera', or 'pupil_masks'"

	n_lenslet = self.camera.N_SIDE_LENSLET

	if data_type == 'fftlet':
	    data = self.fftlet.host()
	    n_px = self.camera.N_PX_IMAGE
	elif data_type == 'camera':
	    data = self.camera.frame.host()
 	    n_px = self.camera.N_PX_IMAGE/2
	elif data_type == 'pupil_masks':
	    data = self.W.amplitude.host()
	    n_px = (data.shape)[0] / n_lenslet

    	dataCube = np.zeros((n_px, n_px, self._N_SRC*12))
    	k = 0
    	for j in range(n_lenslet):
            for i in range(n_lenslet):
            	dataCube[:,:,k] = data[i*n_px:(i+1)*n_px, j*n_px:(j+1)*n_px]
            	k += 1
            	if k == self._N_SRC*12: break
            if k == self._N_SRC*12: break
    	return dataCube

    def calibrate(self, src, gmt):
	"""
	Calibrates the lobe detection masks (spsmask).

    	Parameters
    	----------
    	src : Source
             The Source object used for piston sensing
    	gmt : GMT_MX
             The GMT object
	"""
	gmt.reset()
	src.reset()
	self.reset()
	gmt.propagate(src)
	self.propagate(src)
	self.fft()
	dataCube = self.get_data_cube(data_type='fftlet')

	### Essential data
	self.fftlet_rotation = np.zeros(src.N_SRC*12)
	self.spsmask = np.zeros((self.camera.N_PX_IMAGE,self.camera.N_PX_IMAGE,src.N_SRC*12), dtype='bool')
	### Additional data for visualization and debugging
	if self.INIT_ALL_ATTRIBUTES == True:
	    self.blob_data = np.zeros((src.N_SRC*12, 3, 3))
	    self.pl_m = np.zeros((src.N_SRC*12))
	    self.pl_b = np.zeros((src.N_SRC*12))
	    self.pp_m = np.zeros((src.N_SRC*12))
	    self.pp_b = np.zeros((src.N_SRC*12))

	for k in range(src.N_SRC*12):
	    ### Find center coordinates of three lobes (i.e. central and two lateral ones) on each imagelet.
	    blob_data = blob_log(dataCube[:,:,k], min_sigma=5, max_sigma=10, overlap=1,
				 threshold=0.005*np.max(dataCube[:,:,k]))
	    assert blob_data.shape == (3,3), "lobe detection failed"
    	    blob_data = blob_data[np.argsort(blob_data[:,0])]  #order data in asceding y-coord

	    ### The code below does the following:
	    ### 1) Fit a line passing through the centers of the three lobes (aka pl line).
	    ###    y = pl_m * x + pl_b
	    ### 2) Find the perpendicular to the pl line (aka pp line) passing through a point lying between
	    ###    the central and uppermost lobe (aka BORDER POINT).
	    ###    y = pp_m * x + pp_b

	    ### BORDER POINT coordinates (pp_x, pp,y)
	    ### separation tweaking: 0.5 will select BORDER POINT equidistant to the two lobes.
	    separation_tweaking = 0.6
	    pp_py, pp_px = blob_data[1,0:2] + separation_tweaking*(blob_data[2,0:2] - blob_data[1,0:2])

    	    if np.all(blob_data[:,1] == blob_data[0,1]):    # pl line is VERTICAL
        	pp_m = 0.
        	self.fftlet_rotation[k] = 0.
		pl_m = float('inf')
    	    else:
        	pl_m, pl_b = np.polyfit(blob_data[:,1], blob_data[:,0], 1)  # pl line fitting
        	pp_m = -1.0 / pl_m
        	fftlet_rotation = np.arctan(pl_m)
		### We know that the rotation angles are [-90, -30, 30, 90].
		apriori_angles = np.array([-90,-30,30,90])
		fftlet_rotation = (math.pi/180)*min(apriori_angles, key=lambda aa:abs(aa-fftlet_rotation*180/math.pi))
		self.fftlet_rotation[k] = fftlet_rotation
		pp_m = -1.0/ np.tan(fftlet_rotation)

    	    pp_b = pp_py - pp_m * pp_px

	    ### Define the SPS masks as the region y > pp line
	    u = np.arange(self.camera.N_PX_IMAGE)
	    v = np.arange(self.camera.N_PX_IMAGE)
	    xx,yy = np.meshgrid(u,v)
	    self.spsmask[:,:,k] = yy > xx*pp_m+pp_b

	    if self.INIT_ALL_ATTRIBUTES == True:
		self.blob_data[k,:,:] = blob_data
		self.pl_m[k] = pl_m
		self.pl_b[k] = pl_b
		self.pp_m[k] = pp_m
		self.pp_b[k] = pp_b

    def reset(self):
	"""
	Resets both the SPS detector frame and the fftlet buffer to zero.
	"""
	self.camera.reset()
	self.fftlet.reset()

    def process(self):
	"""
	Processes the Dispersed Fringe Sensor detector frame
	"""
	dataCube = self.get_data_cube(data_type='fftlet')
        self.measurement = np.zeros(self._N_SRC*12)

	if self.INIT_ALL_ATTRIBUTES == True:
            self.fftlet_fit_params = np.zeros((6,self._N_SRC*12))
	    self.measurement_ortho = np.zeros(self._N_SRC*12)
	    if self.lobe_detection == 'gaussfit':
	        self.fftlet_fit_images = np.zeros((self.camera.N_PX_IMAGE,self.camera.N_PX_IMAGE,self._N_SRC*12))

        for k in range(self._N_SRC*12):
    	    mylobe = dataCube[:,:,k] * self.spsmask[:,:,k]
    	    centralpeak = np.max(dataCube[:,:,k])
    	    if self.lobe_detection == 'gaussfit':
		params = self.fitgaussian(mylobe)
        	(height, y, x, width_y, width_x, rot) = params
    	    elif self.lobe_detection == 'peak_value':
        	height = np.max(mylobe)
        	height_pos = np.argmax(mylobe)
		y, x = np.unravel_index(height_pos, mylobe.shape)
		if y < (mylobe.shape[0]-1) and x < (mylobe.shape[1]-1):
		    x += 0.5*(mylobe[y,x-1] - mylobe[y,x+1]) / (mylobe[y,x-1]+mylobe[y,x+1]-2*height+1e-6)
		    y += 0.5*(mylobe[y-1,x] - mylobe[y+1,x]) / (mylobe[y-1,x]+mylobe[y+1,x]-2*height+1e-6)
        	width_x, width_y, rot = 0,0,0
	    x1 = x * np.cos(-self.fftlet_rotation[k]) - y * np.sin(-self.fftlet_rotation[k])
	    y1 = x * np.sin(-self.fftlet_rotation[k]) + y * np.cos(-self.fftlet_rotation[k])
	    self.measurement[k] = y1

	    if self.INIT_ALL_ATTRIBUTES == True:
		self.measurement_ortho[k] = x1
		self.fftlet_fit_params[:,k] = (height / centralpeak, y, x, width_y, width_x, rot)
		if self.lobe_detection == 'gaussfit':
		    fftlet_shape = (self.camera.N_PX_IMAGE,self.camera.N_PX_IMAGE)
		    self.fftlet_fit_images[:,:,k] = self.gaussian_func(*params)(*np.indices(fftlet_shape))

    def analyze(self, src, segment='edge'):
	"""
	Propagates the guide star to the SPS detector (noiseless) and processes the frame

        Parameters
        ----------
        src : Source
            The piston sensing guide star object
	"""
        assert segment=="full" or segment=="edge", "segment parameter is either ""full"" or ""edge"""
        if segment=="full":
            p = src.piston(where='segments')
            self.measurement = p.ravel()
        elif segment=="edge":
            self.reset()
            self.propagate(src)
            self.fft()
            self.process()

    def piston(self, src, segment='edge'):
        """
        Return either M1 segment piston or M1 differential piston. This method was created to provide same functionality as the IdealSegmentPistonSensor method.

        Parameters
        ----------
        src : Source
            The piston sensing guide star object
        segment : string, optional
            "full" for piston on the entire segments or "edge" for the differential piston between segment; default: "full"

        Return
        ------
        p : numpy ndarray
            A 6 element piston vector for segment="full" or a 12 element differential piston vector for segment="edge"
        """
        assert segment=="full" or segment=="edge", "segment parameter is either ""full"" or ""edge"""
        if segment=="full":
            p = src.piston(where='segments')
        elif segment=="edge":
	    self.analyze(src)
	    p = self.measurement.reshape(-1,12)
	return p

    def get_measurement(self):
        """
        Returns the measurement vector
        """
        return self.measurement.ravel()

class IdealSegmentPistonSensor:
    """
    A class for the GMT segment piston sensor

    Parameters
    ----------
    gmt : GMT_MX
        The GMT object
    src : Source
        The Source object used for piston sensing
    W : float, optional
        The width of the lenslet; default: 1.5m
    L : float, optional
        The length of the lenslet; default: 1.5m

    Attributes
    ----------
    P : numpy ndarray
        M1 segment mask as a 7 columns array
    rc : float
        The radius of the circle where are centered the first 6 lenslets
    rp : float
        The radius of the circle where are centered the last 6 lenslets
    W : float
        The width of the lenslet
    L : float
        The length of the lenslet
    M : numpy ndarray
        The mask corresponding to the 12 lenslet array as a 12 columns array

    See also
    --------
    GMT_MX : a class for GMT M1 and M2 mirrors
    Source : a class for astronomical sources

    Examples
    --------
    >>> import ceo
    >>> nPx = 256
    >>> D = 25.5
    >>> src = ceo.Source("R",rays_box_size=D,rays_box_sampling=nPx,rays_origin=[0.0,0.0,25])
    >>> gmt = ceo.GMT_MX(D,nPx)
    >>> SPS = ceo.IdealSegmentPistonSensor(gmt,src)
    >>> src.reset()
    >>> gmt.propagate(src)

    The piston per M1 segment is obtained with

    >>> SPS.piston(src,segment='full')

    The 12 differential pistons are given by

    >>> SPS.piston(src,segment='edge')
    """

    def __init__(self, src, D, D_px, W=1.5, L=1.5):
        def ROT(o):
            return np.array([ [ math.cos(o), math.sin(o)], [-math.sin(o),math.cos(o)] ])
        n = D_px
        R = D/2
        u = np.linspace(-1,1,n)*R
        x,y = np.meshgrid(u,u)
        xy = np.array( [ x.flatten(), y.flatten()] )
        self.rc = 4.387
        xy_rc = np.array([[0],[self.rc]])
        #print xy_rc
        self.rp = 7.543
        xy_rp = np.array([[self.rp],[0]])
        #print xy_rp
        self.W = W
        self.L = L
        self.M = []
        for k_SRC in range(src.N_SRC):
            xySrc = 82.5*np.array( [[src.zenith[k_SRC]*math.cos(src.azimuth[k_SRC])],
                                      [src.zenith[k_SRC]*math.sin(src.azimuth[k_SRC])]] )
            _M_ = []
            for k in range(6):
                theta = -k*math.pi/3
                #print ROT(theta)
                xyp = np.dot(ROT(theta),xy - xySrc) - xy_rc
                _M_.append( np.logical_and( np.abs(xyp[0,:])<self.L/2,  np.abs(xyp[1,:])<self.W/2 ) )
            for k in range(6):
                theta = (1-k)*math.pi/3
                #print ROT(theta)
                xyp = np.dot(ROT(theta),xy - xySrc) - xy_rp
                _M_.append( np.logical_and( np.abs(xyp[0,:])<self.L/2,  np.abs(xyp[1,:])<self.W/2 ) )
            self.M.append( np.array( _M_ ) )
        #print self.M.shape

    def reset(self):
	pass

    def piston(self,src, segment="full"):
        """
        Return either M1 segment piston or M1 differential piston

        Parameters
        ----------
        src : Source
            The piston sensing guide star object
        segment : string, optionnal
            "full" for piston on the entire segments or "edge" for the differential piston between segment; default: "full"

        Return
        ------
        p : numpy ndarray
            A 6 element piston vector for segment="full" or a 12 element differential piston vector for segment="edge"
        """

        assert segment=="full" or segment=="edge", "segment parameter is either ""full"" or ""edge"""
        if segment=="full":
            p = src.piston(where='segments')
        elif segment=="edge":
            W = src.wavefront.phase.host()
            p = np.zeros((src.N_SRC,12))
            for k_SRC in range(src.N_SRC):
                _P_ = src.rays.piston_mask[k_SRC]
                _M_ = self.M[k_SRC]
                for k in range(6):
                    #print k,(k+1)%6
                    p[k_SRC,2*k] = np.sum( W[k_SRC,:]*_P_[k,:]*_M_[k,:] )/np.sum( _P_[k,:]*_M_[k,:] ) - \
                             np.sum( W[k_SRC,:]*_P_[6,:]*_M_[k,:] )/np.sum( _P_[6,:]*_M_[k,:] )
                    p[k_SRC,2*k+1] = np.sum( W[k_SRC,:]*_P_[k,:]*_M_[k+6,:] )/np.sum( _P_[k,:]*_M_[k+6,:] ) - \
                               np.sum( W[k_SRC,:]*_P_[(k+1)%6,:]*_M_[k+6,:] )/np.sum( _P_[(k+1)%6,:]*_M_[k+6,:] )
        return p

    def analyze(self, src, **kwargs):
        """
        Computes either M1 segment piston or M1 differential piston (calling the "piston" method), and stores the result in the "measurement" property.
        """
        p = self.piston(src, **kwargs)
        self.measurement = p.ravel()

    def get_measurement(self):
        """
        Returns the measurement vector
        """
        return self.measurement

class SegmentTipTiltSensor:
    """
    A class for the GMT segment tip-tilt geometric sensor
    """

    def __init__(self):
        pass

    def reset(self):
        pass

    def tiptilt(self,src):
        """
        Return the tip and tilt of the wavefront on each segment

        Parameters
        ----------
        src : Source
            The piston sensing guide star object

        Return
        ------
        tt : numpy ndarray
            A 14 element array
        """
        P = np.rollaxis(np.array( src.rays.piston_mask ),0,3)
        u = np.arange(src.n)
        v = np.arange(src.m)
        x,y = np.meshgrid(u,v)
        x = x.reshape(1,-1,1)
        y = y.reshape(1,-1,1)
        xc = np.sum(x*P,axis=1)/P.sum(axis=1)
        yc = np.sum(y*P,axis=1)/P.sum(axis=1)
        Z2 = (x - xc.reshape(7,1,src.N_SRC))*P
        Z3 = (y - yc.reshape(7,1,src.N_SRC))*P
        W = np.rollaxis( src.wavefront.phase.host(shape=(1,src.N_SRC,src.n*src.m)), 1, 3)
        a23 = np.zeros((14,src.N_SRC))
        a23[:7,:] = np.sum(W*Z2,axis=1)/np.sum(Z2*Z2,axis=1)
        a23[7:,:] = np.sum(W*Z3,axis=1)/np.sum(Z3*Z3,axis=1)
        return a23

    def analyze(self, gs, **kwargs):
        self.measurement = self.tiptilt(gs)

    def get_measurement(self):
        return self.measurement.ravel()

class EdgeSensors:

    def __init__(self, mirror):

        self.M = mirror

        def conic(r):
            c = mirror.conic_c
            k = mirror.conic_k
            return c*r*r/(1+np.sqrt(1-k*(c*r)**2))

        def fun(x):
            L = mirror.D_assembly/2
            q = mirror.D_full**2 - (L-x)**2 - (conic(L)-conic(x))**2
            return q

        p = mirror.M_ID - 1
        print p

        self.rho0 = brenth(fun,mirror.D_clear/2,1+mirror.D_clear/2)
        k = np.arange(6)
        o = math.pi*( p + (-2.0*k-3.0)/6.0 )
        self.x0 = (mirror.L-self.rho0)*np.cos(o)
        self.y0 = (mirror.L-self.rho0)*np.sin(o)
        R = mirror.D_full/2
        o = math.pi*( p + (-2.0*k-1.0)/6.0 )
        self.x1 = R*np.cos(o)
        self.y1 = R*np.sin(o)
        o = np.pi*( p + (7.0-2.0*k)/6.0 )
        self.x2 = np.roll( R*np.cos(o) , -1 )
        self.y2 = np.roll( R*np.sin(o) , -1 )
        self.z  = np.zeros(6)

    def read(self):
        u0,v0,w0 = self.M.edge_sensors(self.x0,self.y0,self.z)
        u1,v1,w1 = self.M.edge_sensors(self.x1,self.y1,self.z,edgeSensorId=6)
        u2,v2,w2 = self.M.edge_sensors(self.x2,self.y2,self.z,segId0=1,edgeSensorId=6)
        return np.concatenate((v0,v1-v2)),np.concatenate((w0,w1-w2))

def Trace( src, S, global_CS=True):
    n = len(S)
    src.reset()
    xyz = [ src.rays.coordinates.host() ]
    for k in range(n):
        #print 'Material refractive index: %f'%src.rays.refractive_index
        if isinstance(S[k],Aperture):
            S[k].vignetting(src)
        elif isinstance(S[k],(GMT_M1,GMT_M2)):
            S[k].trace(src.rays)
            xyz.append( src.rays.coordinates.host() )
        elif isinstance(S[k],(GmtMirrors,GMT_MX)):
            #S[k].M2.blocking(src.rays)            
            S[k].M1.trace(src.rays)            
            xyz.append( src.rays.coordinates.host() )
            S[k].M2.trace(src.rays)            
            xyz.append( src.rays.coordinates.host() )
        else:
            _S_ = S[k]
            Transform_to_S(src,_S_)
            if not _S_.coord_break: 
                Intersect(src,_S_)
                n_S = _S_.refractive_index(src)
                if n_S!=0:
                    if n_S==-1:
                        Reflect(src)
                    else:
                        mu = src.rays.refractive_index/n_S
                        if mu!=1.0:
                            Refract(src,mu)
                            src.rays.refractive_index = n_S
            if global_CS:
                Transform_to_R(src,_S_)
            xyz.append( src.rays.coordinates.host() )
    vignet_idx = np.nonzero(src.rays.vignetting.host()[0]==0)[0]
    n = len(xyz)
    for k in range(n):
        xyz[k] = np.delete(xyz[k],vignet_idx,axis=0)
    return xyz<|MERGE_RESOLUTION|>--- conflicted
+++ resolved
@@ -246,19 +246,13 @@
         sys.stdout.write("___ %s ___ (%s)\n"%(mirror,mode))
         if mirror=="M1":
             if mode=="global tip-tilt":
-<<<<<<< HEAD
-                D = np.zeros((wfs.get_measurement_size(),2))
-                D[:,0] = pushpull( lambda x : self.M1.global_tiptilt(x,0) )
-                D[:,1] = pushpull( lambda x : self.M1.global_tiptilt(0,x) )
-            if mode=="Txyz":
-                D = np.zeros((wfs.get_measurement_size(),3*7-1))
-=======
+                #D = np.zeros((wfs.get_measurement_size(),2))
                 D = np.zeros((wfs.n_valid_slopes,2))
                 D[:,0] = pushpull( lambda x : self.M1.global_tiptilt(x,0) )
                 D[:,1] = pushpull( lambda x : self.M1.global_tiptilt(0,x) )
             if mode=="Txyz":
+                #D = np.zeros((wfs.get_measurement_size(),3*7-1))
                 D = np.zeros((wfs.n_valid_slopes,3*7-1))
->>>>>>> 4f085310
                 idx = 0
                 Tx = lambda x : self.M1.update(origin=[x,0,0],euler_angles=[0,0,0],idx=kSeg)
                 Ty = lambda x : self.M1.update(origin=[0,x,0],euler_angles=[0,0,0],idx=kSeg)
@@ -275,11 +269,8 @@
                         idx += 1
                 sys.stdout.write("\n")
             if mode=="Rxyz":
-<<<<<<< HEAD
-                D = np.zeros((wfs.get_measurement_size(),3*7-1))
-=======
+                #D = np.zeros((wfs.get_measurement_size(),3*7-1))
                 D = np.zeros((wfs.n_valid_slopes,3*7-1))
->>>>>>> 4f085310
                 idx = 0
                 Rx = lambda x : self.M1.update(origin=[0,0,0],euler_angles=[x,0,0],idx=kSeg)
                 Ry = lambda x : self.M1.update(origin=[0,0,0],euler_angles=[0,x,0],idx=kSeg)
@@ -296,11 +287,8 @@
                         idx += 1
                 sys.stdout.write("\n")
             if mode=="Rz":
-<<<<<<< HEAD
-                D = np.zeros((wfs.get_measurement_size(),7))
-=======
+                #D = np.zeros((wfs.get_measurement_size(),7))
                 D = np.zeros((wfs.n_valid_slopes,7))
->>>>>>> 4f085310
                 idx = 0
                 Rz = lambda x : self.M1.update(origin=[0,0,0],euler_angles=[0,0,x],idx=kSeg)
                 sys.stdout.write("Segment #:")
@@ -310,11 +298,8 @@
                     idx += 1
                 sys.stdout.write("\n")
             if mode=="segment tip-tilt":
-<<<<<<< HEAD
-                D = np.zeros((wfs.get_measurement_size(),2*7))
-=======
+                #D = np.zeros((wfs.get_measurement_size(),2*7))
                 D = np.zeros((wfs.n_valid_slopes,2*7))
->>>>>>> 4f085310
                 idx = 0
                 Rx = lambda x : self.M1.update(origin=[0,0,0],euler_angles=[x,0,0],idx=kSeg)
                 Ry = lambda x : self.M1.update(origin=[0,0,0],euler_angles=[0,x,0],idx=kSeg)
@@ -328,11 +313,8 @@
                 sys.stdout.write("\n")
             if mode=="zernike":
                 n_mode = self.M1.zernike.n_mode
-<<<<<<< HEAD
-                D = np.zeros((wfs.get_measurement_size(),(n_mode-first_mode)*7))
-=======
+                #D = np.zeros((wfs.get_measurement_size(),(n_mode-first_mode)*7))
                 D = np.zeros((wfs.n_valid_slopes,(n_mode-first_mode)*7))
->>>>>>> 4f085310
                 idx = 0;
                 for kSeg in range(7):
                     sys.stdout.write("Segment #%d: "%kSeg)
@@ -343,11 +325,8 @@
                     sys.stdout.write("\n")
             if mode=="bending modes":
                 n_mode = self.M1.BM.n_mode
-<<<<<<< HEAD
-                D = np.zeros((wfs.get_measurement_size(),n_mode*7))
-=======
+                #D = np.zeros((wfs.get_measurement_size(),n_mode*7))
                 D = np.zeros((wfs.n_valid_slopes,n_mode*7))
->>>>>>> 4f085310
                 idx = 0;
                 for kSeg in range(7):
                     sys.stdout.write("Segment #%d: "%kSeg)
@@ -400,35 +379,23 @@
 
         if mirror=="M2":
             if mode=="global tip-tilt":
-<<<<<<< HEAD
-                D = np.zeros((wfs.get_measurement_size(),2))
-                D[:,0] = pushpull( lambda x : self.M2.global_tiptilt(x,0) )
-                D[:,1] = pushpull( lambda x : self.M2.global_tiptilt(0,x) )
-            if mode=="pointing neutral":
-                D = np.zeros((wfs.get_measurement_size(),2))
-                D[:,0] = pushpull( lambda x : self.M2.pointing_neutral(x,0) )
-                D[:,1] = pushpull( lambda x : self.M2.pointing_neutral(0,x) )
-            if mode=="coma neutral":
-                D = np.zeros((wfs.get_measurement_size(),2))
-                D[:,0] = pushpull( lambda x : self.M2.coma_neutral(x,0) )
-                D[:,1] = pushpull( lambda x : self.M2.coma_neutral(0,x) )
-            if mode=="Txyz":
-                D = np.zeros((wfs.get_measurement_size(),3*7))
-=======
+                #D = np.zeros((wfs.get_measurement_size(),2))
                 D = np.zeros((wfs.n_valid_slopes,2))
                 D[:,0] = pushpull( lambda x : self.M2.global_tiptilt(x,0) )
                 D[:,1] = pushpull( lambda x : self.M2.global_tiptilt(0,x) )
             if mode=="pointing neutral":
+                #D = np.zeros((wfs.get_measurement_size(),2))
                 D = np.zeros((wfs.n_valid_slopes,2))
                 D[:,0] = pushpull( lambda x : self.M2.pointing_neutral(x,0) )
                 D[:,1] = pushpull( lambda x : self.M2.pointing_neutral(0,x) )
             if mode=="coma neutral":
+                #D = np.zeros((wfs.get_measurement_size(),2))
                 D = np.zeros((wfs.n_valid_slopes,2))
                 D[:,0] = pushpull( lambda x : self.M2.coma_neutral(x,0) )
                 D[:,1] = pushpull( lambda x : self.M2.coma_neutral(0,x) )
             if mode=="Txyz":
+                #D = np.zeros((wfs.get_measurement_size(),3*7))
                 D = np.zeros((wfs.n_valid_slopes,3*7))
->>>>>>> 4f085310
                 idx = 0
                 Tx = lambda x : self.M2.update(origin=[x,0,0],euler_angles=[0,0,0],idx=kSeg)
                 Ty = lambda x : self.M2.update(origin=[0,x,0],euler_angles=[0,0,0],idx=kSeg)
@@ -444,11 +411,8 @@
                     idx += 1
                 sys.stdout.write("\n")
             if mode=="Rxyz":
-<<<<<<< HEAD
-                D = np.zeros((wfs.get_measurement_size(),3*7-1))
-=======
+                #D = np.zeros((wfs.get_measurement_size(),3*7-1))
                 D = np.zeros((wfs.n_valid_slopes,3*7-1))
->>>>>>> 4f085310
                 idx = 0
                 Rx = lambda x : self.M2.update(origin=[0,0,0],euler_angles=[x,0,0],idx=kSeg)
                 Ry = lambda x : self.M2.update(origin=[0,0,0],euler_angles=[0,x,0],idx=kSeg)
@@ -465,11 +429,8 @@
                         idx += 1
                 sys.stdout.write("\n")
             if mode=="Rz":
-<<<<<<< HEAD
-                D = np.zeros((wfs.get_measurement_size(),7))
-=======
+                #D = np.zeros((wfs.get_measurement_size(),7))
                 D = np.zeros((wfs.n_valid_slopes,7))
->>>>>>> 4f085310
                 idx = 0
                 Rz = lambda x : self.M2.update(origin=[0,0,0],euler_angles=[0,0,x],idx=kSeg)
                 sys.stdout.write("Segment #:")
@@ -636,7 +597,6 @@
         self.c7 = np.concatenate((np.dot(c[0,:nvl],self.M)/w,
                                   np.dot(c[0,nvl:],self.M)/w))
 
-<<<<<<< HEAD
 from abc import ABCMeta, abstractmethod
 class Sensor:
     __metaclass__ = ABCMeta

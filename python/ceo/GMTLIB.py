import sys
import math
import numpy as np
import numpy.linalg as LA
from scipy.optimize import brenth, leastsq
from scipy.signal import fftconvolve
from skimage.feature import blob_log
from scipy.ndimage.interpolation import rotate
from scipy.interpolate import griddata, LinearNDInterpolator, NearestNDInterpolator
from scipy.spatial import Delaunay
import os.path
from collections import OrderedDict
import boto3
import botocore
from . import phaseStats
from  ceo.nastran_pch_reader import nastran_pch_reader
from ceo import Source, GMT_M1, GMT_M2, ShackHartmann, GeometricShackHartmann,\
    TT7,\
    GmtMirrors, SegmentPistonSensor, \
    constants, Telescope, cuFloatArray, cuDoubleArray, Aperture,\
    Transform_to_S, Intersect, Reflect, Refract, Transform_to_R, ZernikeS, ascupy

class CalibrationVault(object):

    def __init__(self,D,valid=None,n_threshold=None,threshold=None,insert_zeros = None,remove_modes=None):
        self.D = D
        if n_threshold is None:
            self._n_threshold_ = [0]*len(D)
        else:
            self._n_threshold_ = n_threshold
        self._threshold_ = None
        #if valid is None:
        #    self.valid = [ np.ones(X.shape[0],dtype=np.bool) for X in self.D]
        #else:
        self.valid = valid
        if insert_zeros is None:
            self.zeroIdx = [None]*len(self.D)
        else:
            self.zeroIdx = insert_zeros
        if remove_modes is not None:
            self.D = [np.delete(X,Y,axis=1) for X,Y in zip(self.D,remove_modes)]
        self.UsVT = [LA.svd(X,full_matrices=False) for X in self.D]
        self.M = [ self.__recon__(X,Y,Z) for X,Y,Z in zip(self.UsVT,self._n_threshold_,self.zeroIdx) ]
            
    def __recon__(self,_UsVT_,_n_threshold_,zeroIdx):
        iS = 1./_UsVT_[1]
        if _n_threshold_>0:
            iS[-_n_threshold_:] = 0
        _M_ = np.dot(_UsVT_[2].T,np.dot(np.diag(iS),_UsVT_[0].T))
        if zeroIdx is not None:
            _M_ =  np.insert(_M_,zeroIdx,0,axis=0)
        return _M_

    @property
    def n_threshold(self):
        "# of discarded eigen values"
        return self._n_threshold_
    @n_threshold.setter
    def n_threshold(self, value):
        print("@(CalibrationMatrix)> Updating the pseudo-inverse...")
        self._n_threshold_ = value
        self.M = [ self.__recon__(X,Y,Z) for X,Y,Z in zip(self.UsVT,self._n_threshold_,self.zeroIdx) ]

    @property
    def threshold(self):
        return self._threshold_
    @threshold.setter
    def threshold(self,value):
        self._threshold_ = value
        selfqq.n_threshold = [ np.sum(X[1]<X[1][0]*value) for X in  self.UsVT ]

    @property
    def eigenValues(self):
        return [ X[1] for X in self.UsVT ]

    def dot( self, s ):
        if self.valid is None:
            return np.concatenate([ np.dot(X,s) for X in self.M ])
        else:
            return np.concatenate([ np.dot(X,s[Y.ravel()]) for X,Y in zip(self.M,self.valid) ])

class GMT_MX(GmtMirrors):
    """
    A class container from GMT_M1 and GMT_M2 classes

    Parameters
    ----------
    D : float
        The size of the pupil plane in meter
    D_px : int
        The size of the pupil plane in pixel
    M1_radial_order : int, optionnal
        The largest radial order of the Zernike polynomials on M1 segments, default to 0
    M2_radial_order : int, optionnal
        The largest radial order of the Zernike polynomials on M2 segments, default to 0

    Attributes
    ----------
    D : float
        The size of the pupil plane in meter
    D_px : int
        The size of the pupil plane in pixel
    M1 : GMT_M1
        The GMT M1 CEO class
    M2 : GMT_M2
        The GMT M2 CEO class
    sphere_radius : float
        The curvature radius of the ray tracing reference sphere

    See also
    --------
    GMT_M1 : the class for GMT M1 model
    GMT_M2 : the class for GMT M2 model
    Source : a class for astronomical sources
    cuFloatArray : an interface class between GPU host and device data for floats

    Examples
    --------
    >>> import ceo

    The mandatory parameters are the size of the pupil plane in meter or in pixel

    >>> gmt = ceo.GMT_MX(25.5,256)

    If more that one source (lets say 3) is going to be propagated through the telescope:

    >>> gmt = ceo.GMT_MX(25.5,256, N_SRC=3)

    A combination of Zernike polynomials can be applied to M1 and M2 segments by specifying the largest radial order on each mirror

    >>> gmt = ceo.GMT_MX(25.5,256, M1_radial_order=8, M2_radial_order=14)

    A source is propagated (geometrically) through the telescope with the following procedure:

    >>> src = ceo.Source("R",rays_box_size=25.5,rays_box_sampling=256,rays_origin=[0.0,0.0,25])
    >>> gmt.propagate(src)

    and the wavefront phase is retrieved either as a 2D map cuFloatArray object with

    >>> gpu_ps2d = src.phase()

    or as a 1D vector with

    >>> gpu_ps1d = src.wavefront.phase()
    """
    def __init__(self, D=None, D_px=None, M1_radial_order=0, M2_radial_order=0,
                 M1_mirror_modes=u"zernike", M2_mirror_modes=u"zernike",
                 M1_N_MODE=0 ,M2_N_MODE=0,
                 M1_mirror_modes_data=None, M2_mirror_modes_data=None):

        if type(M2_mirror_modes) is dict:
        
            suit = OrderedDict()
            suit['Ni']     = np.array(M2_mirror_modes['Ni'],dtype=np.int32)
            suit['L']      = np.array(M2_mirror_modes['L'],dtype=np.double)
            suit['N_SET']  = np.array(M2_mirror_modes['N_SET'],dtype=np.int32)
            suit['N_MODE'] = np.array(M2_mirror_modes['N_MODE'],dtype=np.int32)
            suit['s2b']    = np.array(M2_mirror_modes['s2b'],dtype=np.int32)
            suit['M']      = np.zeros((suit['Ni']**2*suit['N_SET']*suit['N_MODE']))

            data_SET = None

            if 'S3 bucket' in M2_mirror_modes:
                BUCKET_NAME =  M2_mirror_modes['S3 bucket']
                KEY = M2_mirror_modes['S3 key']
                file_ext = KEY.split('.')[-1]
                FILE = os.path.join('/tmp','data.'+file_ext)

                s3 = boto3.resource('s3', region_name='us-west-2')

                print('Downloading %s...!'%(BUCKET_NAME+'/'+KEY))
                try:
                    s3.Bucket(BUCKET_NAME).download_file(KEY, FILE)
                except botocore.exceptions.ClientError as e:
                    if e.response['Error']['Code'] == "404":
                        print("The object does not exist.")
                    else:
                        raise

                if file_ext in ['csv','txt']:
                    data_SET = [np.loadtxt(FILE,delimiter=',')]
                elif file_ext=='pch':
                    parser = nastran_pch_reader.PchParser(FILE)
                    data = parser.get_displacements(1)

                    #NODES_FILE =  os.path.join(')
                    nodes = np.loadtxt('7segmentface.rtf',skiprows=3,usecols=[0,3,4,5])
                    nodeid = nodes[:,0]
                    xyz = np.vstack([data[x][:3] for x in nodeid])
                    S = xyz[:,2]
                    nodex, nodey, nodez = nodes[:,1]+xyz[:,0],nodes[:,2]+xyz[:,1],nodes[:,3]

                    gmt = GMT_MX()
                    O = gmt.M2.rigid_body_CS.origin[:]
                    O[:,2] -= O[6,2]
                    R = gmt.M2.rigid_body_CS.R

                    o = np.arange(101)/101*2*np.pi
                    r = 1.1/2
                    x, y = r*np.cos(o),r*np.sin(o)
                    seg_nodex = []
                    seg_nodey = []
                    seg_nodez = []
                    seg_S = []
                    for k in range(7):
                        seg_nodes = R[k,:,:].T @ (np.vstack([nodex,nodey,nodez]) - O[k,:][:,None])
                        noder = np.hypot(seg_nodes[0,:],seg_nodes[1,:])
                        m = noder<r
                        seg_nodex.append( seg_nodes[0,m] )
                        seg_nodey.append( seg_nodes[1,m] )
                        seg_nodez.append( seg_nodes[2,m] )
                        seg_S.append( S[m] )

                    Z = ZernikeS(2)
                    Sp = []
                    a_ = []
                    modes = [1,2,3,4]
                    data = []
                    for k in range(7):
                        zr = np.hypot(seg_nodex[k],seg_nodey[k])
                        zo = np.arctan2(seg_nodey[k],seg_nodex[k])
                        gzr = cuDoubleArray(host_data=zr/zr.max())
                        gzo = cuDoubleArray(host_data=zo)
                        P = []
                        for mode in modes:
                            Z.reset()
                            Z.a[0,mode-1] = 1
                            Z.update()
                            P.append( Z.surface(gzr,gzo).host() )
                        P = np.vstack(P).T

                        S = seg_S[k][:,None]
                        a = LA.lstsq(P,S,rcond=None)[0]
                        Sp.append( S- P @ a )
                        a_.append(a)
                        data.append( np.vstack([seg_nodex[k],seg_nodey[k],Sp[k].ravel()]).T )

                    data_SET = data

            else:
                data_SET = M2_mirror_modes['DATA']

            if data_SET is not None:
                M = np.zeros((suit['Ni']**2,suit['N_SET']))
                for k_SET in range(suit['N_SET']):

                    print('Gridding SET #%d'%k_SET)
                    data = data_SET[k_SET]
                    datatri = Delaunay(data[:,:2])

                    itpr = LinearNDInterpolator(datatri,data[:,2])
                    u = np.linspace(-1,1,suit['Ni'])*suit['L']*0.5
                    y,x = np.meshgrid(u,u)
                    zi = itpr(x,y)
                    idx = np.isnan(zi)
                    if np.any(idx):
                        itpr = NearestNDInterpolator(datatri,data[:,2])
                        nzi = itpr(x[idx],y[idx])
                        zi[idx] = nzi
                    M[:,k_SET] = zi.ravel();
                print('')
                suit['M'] = M.flatten(order='F')

                M2_mirror_modes = u"modes"
                path_to_modes = os.path.join( os.path.abspath(__file__).split('python')[0] , 'gmtMirrors' , M2_mirror_modes+'.ceo' )
                print('Writing modes to %s...'%path_to_modes)
                with open(path_to_modes,'w') as f:
                    for key in suit:
                        suit[key].tofile(f)
            else:
                M2_mirror_modes=u"zernike"
                        
        super(GMT_MX,self).__init__(
                            M1_radial_order=M1_radial_order,
                            M2_radial_order=M2_radial_order,
                            M1_mirror_modes=M1_mirror_modes,
                            M2_mirror_modes=M2_mirror_modes,
                            M1_N_MODE=M1_N_MODE,
                            M2_N_MODE=M2_N_MODE,
                            M1_mirror_modes_data=M1_mirror_modes_data,
                            M2_mirror_modes_data=M2_mirror_modes_data)

    def calibrate(self,wfs,gs,mirror=None,mode=None,stroke=None, first_mode=3, 
                  closed_loop_calib=False, minus_M2_TT=False,
                  calibrationVaultKwargs=None, stroke_scaling=False):
        """
        Calibrate the different degrees of freedom of the  mirrors

        Parameters
        ----------
        wfs : ShackHartmann, DispersedFringeSensor, etc.
            The wavefront sensor
        gs : Source
            The guide star
        mirror : string
            The mirror label: eiher "M1" or "M2" ("MOUNT" is also accepted and will emulate a telescope pointing error)
        mode : string
            The degrees of freedom label
            for M1: "global tip-tilt", "zernike", "bending modes", "Txyz", "Rxyz", "Rz", "segment tip-tilt"
            for M2: "global tip-tilt", "pointing neutral", "coma neutral", "zernike", "Karhunen-Loeve", "Txyz", "Rxyz", "Rz", "segment tip-tilt", "TT7 segment tip-tilt"
            for MOUNT: "pointing"
        stroke : float
            The amplitude of the motion
        """

        def close_NGAOish_loop():
            niter = 10
            nzernall = (self.M2.modes.n_mode-1)*7
            for ii in range(niter):
                self.cl_gs.reset()
                self.propagate(self.cl_gs)
                self.cl_wfs.reset()
                self.onps.reset()
                self.cl_wfs.analyze(self.cl_gs)
                slopevec = self.cl_wfs.get_measurement()
                onpsvec =  self.onps.piston(self.cl_gs).ravel() - self.onps_signal_ref
                AOmeasvec = np.concatenate((slopevec, onpsvec))
                myAOest1 = 0.7*np.dot(self.R_AO, AOmeasvec)
                self.M2.modes.a[:,1:] -= myAOest1[0:nzernall].reshape((7,-1))
                self.M2.motion_CS.origin[:,2] -= myAOest1[nzernall:]
                self.M2.motion_CS.update()
                self.M2.modes.update()

        def close_LTAOish_loop():
            niter = 10
            for ii in range(niter):
                self.cl_gs.reset()
                self.propagate(self.cl_gs)
                self.cl_wfs.reset()
                self.cl_wfs.analyze(self.cl_gs)
                slopevec = self.cl_wfs.get_measurement()
                myAOest1 = 0.7*np.dot(self.R_AO, slopevec) 
                self.M2.modes.a[:,1:] -= myAOest1.reshape((7,-1))
                self.M2.modes.update()

        def close_AO_loop():
            if self.AOtype=='NGAOish':
                close_NGAOish_loop()
            elif self.AOtype=='LTAOish':
                close_LTAOish_loop()

        def pushpull(action):
            def get_slopes(stroke_sign):
                self.reset()
                action(stroke_sign*stroke)
                if closed_loop_calib==True: close_AO_loop()
                gs.reset()
                self.propagate(gs)
                wfs.reset()
                wfs.analyze(gs)
                #print("max abs value: %2.3f"%np.max(np.abs(wfs.get_measurement())))
                #print("slope rms: %2.3f, %2.3f"%wfs.measurement_rms())
                return wfs.get_measurement()
            s_push = get_slopes(+1)
            s_pull = get_slopes(-1)
            return 0.5*(s_push-s_pull)/stroke

        def pushpull_minus_M2TT(action):
            def close_M2_segTT_loop():
                niter = 3
                myTTest1 = np.zeros(14)
                for ii in range(niter):
                    gs.reset()
                    self.propagate(gs)
                    wfs.reset()
                    wfs.analyze(gs)
                    slopevec = wfs.get_measurement()
                    myTTest1 += np.dot(recmat, slopevec)
                    myTTest = myTTest1.reshape((7,2))
                    for idx in range(7): self.M2.update(euler_angles=
                                [-myTTest[idx,0],-myTTest[idx,1],0], idx=idx+1)
            def get_slopes(stroke_sign):
                self.reset()
                action(stroke_sign*stroke)
                close_M2_segTT_loop()
                gs.reset()
                self.propagate(gs)
                wfs.reset()
                wfs.analyze(gs)
                return wfs.get_measurement()

        def M1_zernike_update(_stroke_):
            self.M1.modes.a[kSeg,kMode] = _stroke_
            self.M1.modes.update()

        def M2_zernike_update(_stroke_):
            self.M2.modes.a[kSeg,kMode] = _stroke_
            self.M2.modes.update()

        if minus_M2_TT:
            pushpull = pushpull_minus_M2TT

        sys.stdout.write("___ %s ___ (%s)\n"%(mirror,mode))
        if mirror=="M1":
            if mode=="global tip-tilt":
                D = np.zeros((wfs.get_measurement_size(),2))
                D[:,0] = pushpull( lambda x : self.M1.global_tiptilt(x,0) )
                D[:,1] = pushpull( lambda x : self.M1.global_tiptilt(0,x) )
            if mode=="Txyz":
                D = np.zeros((wfs.get_measurement_size(),3*7))
                idx = 0
                Tx = lambda x : self.M1.update(origin=[x,0,0],euler_angles=[0,0,0],idx=kSeg)
                Ty = lambda x : self.M1.update(origin=[0,x,0],euler_angles=[0,0,0],idx=kSeg)
                Tz = lambda x : self.M1.update(origin=[0,0,x],euler_angles=[0,0,0],idx=kSeg)
                sys.stdout.write("Segment #:")
                for kSeg in range(1,8):
                    sys.stdout.write("%d "%kSeg)
                    D[:,idx] = pushpull( Tx )
                    idx += 1
                    D[:,idx] = pushpull( Ty )
                    idx += 1
                    #if kSeg<7:
                    D[:,idx] = pushpull( Tz )
                    idx += 1
                sys.stdout.write("\n")
            if mode=="Rxyz":
                D = np.zeros((wfs.get_measurement_size(),3*7-1))
                idx = 0
                Rx = lambda x : self.M1.update(origin=[0,0,0],euler_angles=[x,0,0],idx=kSeg)
                Ry = lambda x : self.M1.update(origin=[0,0,0],euler_angles=[0,x,0],idx=kSeg)
                Rz = lambda x : self.M1.update(origin=[0,0,0],euler_angles=[0,0,x],idx=kSeg)
                sys.stdout.write("Segment #:")
                for kSeg in range(1,8):
                    sys.stdout.write("%d "%kSeg)
                    D[:,idx] = pushpull( Rx )
                    idx += 1
                    D[:,idx] = pushpull( Ry )
                    idx += 1
                    if kSeg<7:
                        D[:,idx] = pushpull( Rz )
                        idx += 1
                sys.stdout.write("\n")
            if mode=="Rz":
                D = np.zeros((wfs.get_measurement_size(),7))
                idx = 0
                Rz = lambda x : self.M1.update(origin=[0,0,0],euler_angles=[0,0,x],idx=kSeg)
                sys.stdout.write("Segment #:")
                for kSeg in range(1,8):
                    sys.stdout.write("%d "%kSeg)
                    D[:,idx] = pushpull( Rz )
                    idx += 1
                sys.stdout.write("\n")
            if mode=="segment tip-tilt":
                D = np.zeros((wfs.get_measurement_size(),2*7))
                idx = 0
                Rx = lambda x : self.M1.update(origin=[0,0,0],euler_angles=[x,0,0],idx=kSeg)
                Ry = lambda x : self.M1.update(origin=[0,0,0],euler_angles=[0,x,0],idx=kSeg)
                sys.stdout.write("Segment #:")
                for kSeg in range(1,8):
                    sys.stdout.write("%d "%kSeg)
                    D[:,idx] = pushpull( Rx )
                    idx += 1
                    D[:,idx] = pushpull( Ry )
                    idx += 1
                sys.stdout.write("\n")
            if mode=="zernike":
                n_mode = self.M1.zernike.n_mode
                D = np.zeros((wfs.get_measurement_size(),(n_mode-first_mode)*7))
                idx = 0
                for kSeg in range(7):
                    sys.stdout.write("Segment #%d: "%kSeg)
                    for kMode in range(first_mode, n_mode):
                        sys.stdout.write("%d "%(kMode+1))
                        D[:,idx] = np.ravel( pushpull( M1_zernike_update ) )
                        idx += 1
                    sys.stdout.write("\n")
            if mode=="bending modes":
                n_mode = self.M1.modes.n_mode
                D = np.zeros((wfs.get_measurement_size(),n_mode*7))
                idx = 0
                for kSeg in range(7):
                    sys.stdout.write("Segment #%d: "%kSeg)
                    for kMode in range(n_mode):
                        sys.stdout.write("%d "%(kMode+1))
                        D[:,idx] = np.ravel( pushpull( M1_zernike_update ) )
                        idx += 1
                    sys.stdout.write("\n")
            if mode=="segment piston":
                n_mode = 6
                D = np.zeros((wfs.get_measurement_size(),n_mode))
                idx = 0
                Tz = lambda x : self.M1.update(origin=[0,0,x],euler_angles=[0,0,0],idx=kSeg)
                sys.stdout.write("Segment #:")
                for kSeg in range(1,7):
                    sys.stdout.write("%d "%kSeg)
                    D[:,idx] = pushpull( Tz )
                    idx += 1
                #if segment=="full":
                #    D = D[0:6,:]
                sys.stdout.write("\n")

        if mirror=="M2":
            if mode=="global tip-tilt":
                D = np.zeros((wfs.get_measurement_size(),2))
                D[:,0] = pushpull( lambda x : self.M2.global_tiptilt(x,0) )
                D[:,1] = pushpull( lambda x : self.M2.global_tiptilt(0,x) )
            if mode=="pointing neutral":
                D = np.zeros((wfs.get_measurement_size(),2))
                D[:,0] = pushpull( lambda x : self.M2.pointing_neutral(x,0) )
                D[:,1] = pushpull( lambda x : self.M2.pointing_neutral(0,x) )
            if mode=="coma neutral":
                D = np.zeros((wfs.get_measurement_size(),2))
                D[:,0] = pushpull( lambda x : self.M2.coma_neutral(x,0) )
                D[:,1] = pushpull( lambda x : self.M2.coma_neutral(0,x) )
            if mode=="Txyz":
                D = np.zeros((wfs.get_measurement_size(),3*7))
                idx = 0
                Tx = lambda x : self.M2.update(origin=[x,0,0],euler_angles=[0,0,0],idx=kSeg)
                Ty = lambda x : self.M2.update(origin=[0,x,0],euler_angles=[0,0,0],idx=kSeg)
                Tz = lambda x : self.M2.update(origin=[0,0,x],euler_angles=[0,0,0],idx=kSeg)
                sys.stdout.write("Segment #:")
                for kSeg in range(1,8):
                    sys.stdout.write("%d "%kSeg)
                    D[:,idx] = pushpull( Tx )
                    idx += 1
                    D[:,idx] = pushpull( Ty )
                    idx += 1
                    D[:,idx] = pushpull( Tz )
                    idx += 1
                sys.stdout.write("\n")
            if mode=="Rxyz":
                D = np.zeros((wfs.get_measurement_size(),3*7-1))
                idx = 0
                Rx = lambda x : self.M2.update(origin=[0,0,0],euler_angles=[x,0,0],idx=kSeg)
                Ry = lambda x : self.M2.update(origin=[0,0,0],euler_angles=[0,x,0],idx=kSeg)
                Rz = lambda x : self.M2.update(origin=[0,0,0],euler_angles=[0,0,x],idx=kSeg)
                sys.stdout.write("Segment #:")
                for kSeg in range(1,8):
                    sys.stdout.write("%d "%kSeg)
                    D[:,idx] = pushpull( Rx )
                    idx += 1
                    D[:,idx] = pushpull( Ry )
                    idx += 1
                    if kSeg<7:
                        D[:,idx] = pushpull( Rz )
                        idx += 1
                sys.stdout.write("\n")
            if mode=="Rz":
                D = np.zeros((wfs.get_measurement_size(),7))
                idx = 0
                Rz = lambda x : self.M2.update(origin=[0,0,0],euler_angles=[0,0,x],idx=kSeg)
                sys.stdout.write("Segment #:")
                for kSeg in range(1,8):
                    sys.stdout.write("%d "%kSeg)
                    D[:,idx] = pushpull( Rz )
                    idx += 1
                sys.stdout.write("\n")
            if mode=="segment tip-tilt":
                D = np.zeros((wfs.get_measurement_size(),2*7))
                idx = 0
                Rx = lambda x : self.M2.update(origin=[0,0,0],euler_angles=[x,0,0],idx=kSeg)
                Ry = lambda x : self.M2.update(origin=[0,0,0],euler_angles=[0,x,0],idx=kSeg)
                sys.stdout.write("Segment #:")
                for kSeg in range(1,8):
                    sys.stdout.write("%d "%kSeg)
                    D[:,idx] = pushpull( Rx )
                    idx += 1
                    D[:,idx] = pushpull( Ry )
                    idx += 1
                sys.stdout.write("\n")
            if mode=="zernike":
                n_mode = self.M2.zernike.n_mode
                D = np.zeros((wfs.get_measurement_size(),(n_mode-first_mode)*7))
                idx = 0
                for kSeg in range(7):
                    sys.stdout.write("Segment #%d: "%kSeg)
                    for kMode in range(first_mode,n_mode):
                        sys.stdout.write("%d "%(kMode+1))
                        D[:,idx] = np.ravel( pushpull( M2_zernike_update ) )
                        idx += 1
                    sys.stdout.write("\n")
            if mode=="Karhunen-Loeve":
                n_mode = self.M2.modes.n_mode
                D = np.zeros((wfs.get_measurement_size(),(n_mode-first_mode)*7))
                idx = 0;
                if stroke_scaling == True:
                    stroke_max = stroke
                    radord = np.floor((np.sqrt(8*np.arange(first_mode+1,n_mode+1)-7)-1)/2)
                    if first_mode == 0: radord[0] = 1

                for kSeg in range(7):
                    sys.stdout.write("Segment #%d: "%kSeg)
                    for kMode in range(first_mode,n_mode):
                        if stroke_scaling==True: stroke = stroke_max / np.sqrt(radord[kMode])
                        #sys.stdout.write("%d, %2.1f [nm]\n"%(kMode+1,stroke*1e9))
                        sys.stdout.write("%d "%(kMode+1))
                        D[:,idx] = np.ravel( pushpull( M2_zernike_update ) )
                        idx += 1
                    sys.stdout.write("\n")
            if mode=="TT7 segment tip-tilt":
                D = np.zeros((14,14))
                idx = 0
                Rx = lambda x : self.M2.update(origin=[0,0,0],euler_angles=[x,0,0],idx=kSeg)
                Ry = lambda x : self.M2.update(origin=[0,0,0],euler_angles=[0,x,0],idx=kSeg)
                sys.stdout.write("Segment #:")
                for kSeg in range(1,8):
                    sys.stdout.write("%d "%kSeg)
                    D[:,idx] = pushpull( Rx )
                    idx += 1
                    D[:,idx] = pushpull( Ry )
                    idx += 1
                sys.stdout.write("\n")
            if mode=="segment piston":
                n_mode = 7
                D = np.zeros((wfs.get_measurement_size(),n_mode))
                idx = 0
                Tz = lambda x : self.M2.update(origin=[0,0,x],euler_angles=[0,0,0],idx=kSeg)
                sys.stdout.write("Segment #:")
                for kSeg in range(1,8):
                    sys.stdout.write("%d "%kSeg)
                    D[:,idx] = pushpull( Tz )
                    idx += 1
                sys.stdout.write("\n")
            if mode=="geometric segment tip-tilt":
                n_meas = 14
                D = np.zeros((n_meas*gs.N_SRC,14))
                idx = 0
                Rx = lambda x : self.M2.update(origin=[0,0,0],euler_angles=[x,0,0],idx=kSeg)
                Ry = lambda x : self.M2.update(origin=[0,0,0],euler_angles=[0,x,0],idx=kSeg)
                sys.stdout.write("Segment #:")
                for kSeg in range(1,8):
                    sys.stdout.write("%d "%kSeg)
                    D[:,idx] = pushpull( Rx )
                    idx += 1
                    D[:,idx] = pushpull( Ry )
                    idx += 1
                sys.stdout.write("\n")
            
        if mirror=="MOUNT":
            if mode=="pointing":
                D = np.zeros((wfs.get_measurement_size(),2))

                def depoint(r,o):
                    self.pointing_error_zenith  = r
                    self.pointing_error_azimuth = o

                D[:,0] = pushpull( lambda x : depoint(x,0.0 ) )
                D[:,1] = pushpull( lambda x : depoint(x,np.pi*0.5 ) )

                depoint(0.0,0.0)

        sys.stdout.write("------------\n")
        #self[mirror].D.update({mode:D})
        if calibrationVaultKwargs is None:
            return D
        else:
            return CalibrationVault([D],**calibrationVaultKwargs)

    def PSSn(self,src,r0=16e-2,L0=25.0,zenith_distance=30,
             C=None,AW0=None,ref_src=None,save=False,
             amplitude_filter=None):
        """
        Computes the PSSn corresponding to the current state of the telescope

        Parameters
        ----------
        src : Source
            The source object that is propagated through the telescope, the 
            PSSn is given at the wavelenght of the source
        r0 : float, optional
            The Fried parameter at zenith and at 500nm in meter; default: 0.15m
        L0 : float, optional
            The outer scale in meter; default: 25m
        zenith_distance : float, optional
            The angular distance of the source from zenith in degree; default: 30 degree    
        C : ndarray, optional
            The atmosphere OTF; default: None
        AW0 : ndarray, optional
            The collimated telescope OTF; default: None
        ref_src : Source
             The source from which AW0 is computed
        save : boolean, optional
            If True, return in addition to the PSSn, a dictionnary with C and AW0; default: False

        Return
        ------
        PSSn : float
            The PSSn value
        """

        if C is None:
            _r0_  = r0*(src.wavelength/0.5e-6)**1.2
            _r0_ = (_r0_**(-5./3.)/np.cos(zenith_distance*np.pi/180))**(-3./5.)
            nPx = src.rays.N_L
            D = src.rays.L
            #u = np.arange(2*nPx-1,dtype=np.float)*D/(nPx-1)
            #u = u-u[-1]/2
            u = np.fft.fftshift(np.fft.fftfreq(2*nPx-1))*(2*nPx-1)*D/(nPx-1)
            x,y = np.meshgrid(u,u)
            rho = np.hypot(x,y)
            C = phaseStats.atmOTF(rho,_r0_,L0)

        if AW0 is None:
            if ref_src is None:
                _src_ = Source(src.band.decode(),
                               rays_box_size=src.rays.L,
                               rays_box_sampling=src.rays.N_L,
                               rays_origin=[0,0,25])
                state = self.state
                pez = self.pointing_error_zenith
                pea = self.pointing_error_azimuth
                self.reset()
                self.propagate(_src_)
                self^=state
                self.pointing_error_zenith  = pez
                self.pointing_error_azimuth = pea
            else:
                _src_ = ref_src
            A = _src_.amplitude.host()
            if amplitude_filter is not None:
                A *= amplitude_filter
            F = _src_.phase.host()
            k = 2.*np.pi/_src_.wavelength
            W = A*np.exp(1j*k*F)
            S1 = np.fliplr(np.flipud(W))
            S2 = np.conj(W)
            AW0 = fftconvolve(S1,S2)

        #src.reset()
        #self.propagate(src)
        A_ = np.dstack(np.vsplit(src.amplitude.host(),src.N_SRC))
        F_ = np.dstack(np.vsplit(src.phase.host(),src.N_SRC))
        k = 2.*np.pi/src.wavelength
        out = np.zeros(src.N_SRC)
        for k_SRC in range(src.N_SRC):
            A = A_[:,:,k_SRC]
            if amplitude_filter is not None:
                A *= amplitude_filter
            F = F_[:,:,k_SRC]
            W = A*np.exp(1j*k*F)
            S1 = np.fliplr(np.flipud(W))
            S2 = np.conj(W)
            AW = fftconvolve(S1,S2)
            out[k_SRC] = np.sum(np.abs(AW*C)**2)/np.sum(np.abs(AW0*C)**2)

        if save:
            return (out,{'C':C,'AW0':AW0})
        else:
            return out
## AGWS_CALIBRATE

    def AGWS_calibrate(self,wfs,gs,stroke=None,coupled=False,decoupled=False,
                       withM1=True,withM2=True,
                       fluxThreshold=0.0, filterMirrorRotation=True,
                       includeBM=True, includeMount=False,
                       calibrationVaultKwargs={'n_threshold':None,'insert_zeros': None}):
        gs.reset()
        self.reset()
        self.propagate(gs)
        if stroke is None:
            stroke = [1e-6]*5
        if coupled:
            wfs.calibrate(gs,fluxThreshold)
            flux = wfs.valid_lenslet.f.host()
            D = []
            if withM1:
                D.append( self.calibrate(wfs,gs,mirror='M1',mode='Txyz',stroke=stroke[2]) )
                D.append( self.calibrate(wfs,gs,mirror='M1',mode='Rxyz',stroke=stroke[0]) )
            if withM2:
                D.append( self.calibrate(wfs,gs,mirror='M2',mode='Txyz',stroke=stroke[3]) )
                D.append( self.calibrate(wfs,gs,mirror='M2',mode='Rxyz',stroke=stroke[1]) )
            if includeBM:
                D.append( self.calibrate(wfs,gs,mirror='M1',mode='bending modes',stroke=stroke[4]) )
            if includeMount:
                D.append( self.calibrate(gwfs,gs,mirror='MOUNT',mode='pointing',stroke=ceo.constants.ARCSEC2RAD) )
            D  = np.concatenate(D,axis=1)
            return CalibrationVault([D],**calibrationVaultKwargs)
        elif decoupled:
            wfs.calibrate(gs,0.0)
            flux = wfs.valid_lenslet.f.host()
            D = []
            if withM1:
                D.append( self.calibrate(wfs,gs,mirror='M1',mode='Txyz',stroke=stroke[2]) )
            if withM2:
                D.append( self.calibrate(wfs,gs,mirror='M2',mode='Txyz',stroke=stroke[3]) )
            if withM1:
                D.append( self.calibrate(wfs,gs,mirror='M1',mode='Rxyz',stroke=stroke[0]) )
            if withM2:
                D.append( self.calibrate(wfs,gs,mirror='M2',mode='Rxyz',stroke=stroke[1]) )
            if includeBM:
                D.append( self.calibrate(wfs,gs,mirror='M1',mode='bending modes',stroke=stroke[4]) )
                if not withM1 and withM2:
                    D_s = [ np.concatenate([D[0][:,k*3:k*3+3],
                                            D[1][:,k*3:k*3+3],
                                            D[2][:,k*self.M1.modes.n_mode:(k+1)*self.M1.modes.n_mode]],axis=1) 
                            for k in range(7)]
                elif not withM2 and withM1:
                    D_s = [ np.concatenate([D[0][:,k*3:k*3+3],
                                            D[1][:,k*3:k*3+3],
                                            D[2][:,k*self.M1.modes.n_mode:(k+1)*self.M1.modes.n_mode]],axis=1) 
                            for k in range(7)]
                elif withM1 and withM2:
                    D_s = [ np.concatenate([D[0][:,k*3:k*3+3],
                                            D[2][:,k*3:k*3+3],
                                            D[1][:,k*3:k*3+3],
                                            D[3][:,k*3:k*3+3],
                                            D[4][:,k*self.M1.modes.n_mode:(k+1)*self.M1.modes.n_mode]],axis=1) 
                            for k in range(7)]
                else:
                    D_s = [ np.concatenate([D[0][:,k*self.M1.modes.n_mode:(k+1)*self.M1.modes.n_mode]],axis=1) 
                            for k in range(7)]
                    
            else:
                if not withM1:
                    D_s = [ np.concatenate([D[0][:,k*3:k*3+3],
                                            D[1][:,k*3:k*3+3]],axis=1) 
                            for k in range(7)]
                elif not withM2:
                    D_s = [ np.concatenate([D[0][:,k*3:k*3+3],
                                            D[1][:,k*3:k*3+3]],axis=1) 
                            for k in range(7)]
                else:
                    D_s = [ np.concatenate([D[0][:,k*3:k*3+3],
                                            D[2][:,k*3:k*3+3],
                                            D[1][:,k*3:k*3+3],
                                            D[3][:,k*3:k*3+3]],axis=1) 
                            for k in range(7)]

            max_flux = flux.max()
            flux_filter = flux>fluxThreshold*max_flux
            flux_filter2 = np.tile(flux_filter,(2,1))

            Qxy = [ np.reshape( np.sum(np.abs(D_s[k])>1e-2*np.max(np.abs(D_s[k])),axis=1)!=0 ,flux_filter2.shape ) for k in range(7) ]
 

            Q = [ np.logical_and(X,flux_filter2) for X in Qxy ]

            Q3 = np.dstack(Q).reshape(flux_filter2.shape + (7,))
            Q3clps = np.sum(Q3,axis=2)
            Q3clps = Q3clps>1
            
            VLs = [ np.logical_and(X,~Q3clps) for X in Q]
            D_sr = [ D_s[k][VLs[k].ravel(),:] for k in range(7) ]

            if filterMirrorRotation:
                for k in range(6):

                    U,s,VT = LA.svd(D_sr[k][:,:6],full_matrices=False)
                    U[:,-1] = 0
                    s[-1]   = 0
                    D_sr[k][:,:6] = np.dot(U,np.dot(np.diag(s),VT))

                    if D_sr[k].shape[1]>6:
                        U,s,VT = LA.svd(D_sr[k][:,6:12],full_matrices=False)
                        U[:,-1] = 0
                        s[-1]   = 0
                        D_sr[k][:,6:12] = np.dot(U,np.dot(np.diag(s),VT))
    
            return CalibrationVault(D_sr, valid=VLs,**calibrationVaultKwargs)

        else:
            raise ValueError('"coupled" or "decoupled" must be set to True!')


    def NGWS_calibrate(self,wfs,gs,stroke=25e-9, 
            seg_pist_sig_masked=False,seg_pist_sig_thr=0.25,seg_pist_stroke=100e-9,
            seg_sig_masked=False,seg_sig_thr=0.15,seg_tilt_stroke=1e-6, 
            **kwargs): 
        """
        Calibrate the NGWS interaction matrix to control M2 modes

        Parameters
        ----------
        wfs : Pyramid
            Pyramid wavefront sensor (1st channel of NGWS)
        gs : Source
            The guide star
        stroke : float
            Karhunen-Loeve amplitude [m surface] to apply during calibration. Default: 25e-9
            Note: This amplitude is scaled down with radial order to prevent PWFS saturation.
        seg_pist_sig_masked : Boolean
            If True, segment piston signals within the interaction matrix are masked. Default: False
        seg_sig_masked : Boolean
            If True, segment signal masks are applied to each segment. Default: False
        seg_pist_sig_thr: float (0 < thr < 1.0)
            If seg_pist_sig_masked==True, this parameter sets the segment piston signal threshold for sub-aperture selection. Default: 0.25
        seg_pist_stroke: float
            If seg_pist_sig_masked==True, this parameters sets the segment piston amplitude applied for mask calibration [m]. Default: 100e-9
        seg_sig_thr: float (0 < thr < 1.0)
            If seg_sig_masked==True, this parameter sets the segment signal threshold for sub-aperture selection. Default: 0.15
        seg_tilt_stroke: float
            If seg_sig_masked==True, this parameter sets the TT amplitude applied for mask calibration [rad]. Default: 1e-6
        """

        def segment_piston_mask(seg_pist_sig_thr, seg_pist_stroke):
            """
            Segment piston PWFS signals are very localized, with most information residing across segment gaps. This function computes a set of PWFS signal masks (one mask per segment) indicating which sub-apertures convey segment piston information  [1: valid sub-apertures].

            Parameters
            ----------
            seg_pist_sig_thr: float (0 < thr < 1.0)
                The segment piston signal threshold for sub-aperture selection

            seg_pist_stroke: float
                The segment piston amplitude applied for mask calibration [m].
            """
            D_M2_PIST = self.calibrate(wfs, gs, mirror="M2", mode=u"segment piston", \
                                        stroke=seg_pist_stroke)
            segment_piston_signal_mask = []
            for kSeg in range(7):
                sigpist = np.abs(D_M2_PIST[0:wfs.n_sspp, kSeg]) + \
                          np.abs(D_M2_PIST[wfs.n_sspp: , kSeg])
                segment_piston_signal_mask.append(sigpist/np.max(sigpist) > seg_pist_sig_thr)
            return segment_piston_signal_mask

        def segment_mask(seg_sig_thr, seg_tilt_stroke):
            """
            This function computes a set of signal masks (one per segment) identifying sub-apertures over each segment [1: valid sub-apertures]
            The signal pattern used for the identification is the signal pattern produced by a segment tilt. A large PWFS modulation is required for better flux distribution uniformity. 

            Parameters
            ----------
            seg_sig_thr: float (0 < thr < 1.0)
                The segment signal threshold for sub-aperture selection

            seg_tilt_stroke: float
                The TT amplitude applied for mask calibration [rad].
            """
            cl_modulation = wfs.modulation
            cl_mod_sampling = wfs.modulation_sampling
            wfs.modulation = 10.0  # modulation radius in lambda/D units
            wfs.modulation_sampling = 64
            D_M2_TT = self.calibrate(wfs, gs, mirror="M2", mode=u"segment tip-tilt", stroke=seg_tilt_stroke)
            wfs.modulation = cl_modulation
            wfs.modulation_sampling = cl_mod_sampling
            segment_signal_mask = []
            for kSeg in range(7):
                sigtt = np.sum(np.abs(D_M2_TT[0:wfs.n_sspp, kSeg*2:kSeg*2+2]), axis=1) + \
                        np.sum(np.abs(D_M2_TT[wfs.n_sspp: , kSeg*2:kSeg*2+2]), axis=1)
                segment_signal_mask.append(sigtt/np.max(sigtt) > seg_sig_thr)
            return segment_signal_mask

        #----- Calibrate the interaction matrix between ASM segment KL modes and PWFS
        print("Calibrating IntMat between pyramid and segment KL modes")
        kl_first_mode = 0     # 0: includes segment piston mode
        stroke_scaling = True # True: amplitude decreases with radial order to prevent PWFS saturation
        D_M2_MODES = self.calibrate(wfs, gs, mirror="M2", mode=u"Karhunen-Loeve", stroke=stroke, 
                               first_mode=kl_first_mode, stroke_scaling=stroke_scaling)
        nall = (D_M2_MODES.shape)[1]  ## number of modes calibrated
        n_mode = int(nall/7)

        #----- Mask the interaction matrix signals
        if seg_sig_masked==True:
            print("\nCalibrating segment signal masks...")
            segment_signal_mask = segment_mask(seg_sig_thr, seg_tilt_stroke)
            for kSeg in range(7):
                D_M2_MODES[0:wfs.n_sspp, kSeg*n_mode+1:(kSeg+1)*n_mode] *= segment_signal_mask[kSeg][:,np.newaxis]
                D_M2_MODES[wfs.n_sspp: , kSeg*n_mode+1:(kSeg+1)*n_mode] *= segment_signal_mask[kSeg][:,np.newaxis]
            wfs.segment_signal_mask = {'mask':segment_signal_mask, 'thr':seg_sig_thr,
                        'stroke':seg_tilt_stroke}
            print("Segment signal masks applied.")

        if seg_pist_sig_masked==True:
            print("\nCalibrating segment piston signal masks...")
            segpist_signal_mask = segment_piston_mask(seg_pist_sig_thr, seg_pist_stroke)
            for kSeg in range(7):
                D_M2_MODES[0:wfs.n_sspp, kSeg*n_mode] *= segpist_signal_mask[kSeg]
                D_M2_MODES[wfs.n_sspp: , kSeg*n_mode] *= segpist_signal_mask[kSeg]
            wfs.segpist_signal_mask = {'mask':segpist_signal_mask, 'thr':seg_pist_sig_thr,
                        'stroke':seg_pist_stroke} 
            print("Segment piston signal masks applied.")

        return D_M2_MODES


    def cloop_calib_init(self, D, nPx, onaxis_wfs_nLenslet=60, sh_thr=0.2, AOtype=None, svd_thr=1e-9, RECdir='./'):
        assert AOtype == 'NGAOish' or AOtype == 'LTAOish', "AOtype should be either 'NGAOish', or 'LTAOish'"
        self.AOtype = AOtype

        #----> ON-AXIS AO SH WFS:
        d = D/onaxis_wfs_nLenslet
        self.cl_wfs = GeometricShackHartmann(onaxis_wfs_nLenslet, d, N_GS=1)
        self.cl_gs = Source("R",zenith=0.,azimuth=0.,
                rays_box_size=D, rays_box_sampling=nPx, rays_origin=[0.0,0.0,25])

        # Calibrate SH (valid SAs, slope null vector)
        self.cl_gs.reset()
        self.reset()
        self.propagate(self.cl_gs)
        self.cl_wfs.calibrate(self.cl_gs,sh_thr)

        #----> ON-AXIS SEGMENT PISTON SENSOR:
        if AOtype=='NGAOish':
            self.onps = IdealSegmentPistonSensor(self.cl_gs, D, nPx, segment='full')
            self.cl_gs.reset()
            self.reset()
            self.propagate(self.cl_gs)
            self.onps_signal_ref = self.onps.piston(self.cl_gs).ravel() #[0:6] # reference signal

        #-----> ON-AXIS AO SYSTEM INTERACTION MATRIX CALIBRATIONS
        # 1. SH  - M2 Zernike modes
        # 2. SH  - M2 SPP
        # 3. SPS - M2 Zernike modes  (Zero matrix)
        # 4. SPS - M2 SPP
        print("Calibrating on-axis "+AOtype+" AO system for closed-loop IntMat calibration")
        print("--------------------------------------------------------------------------")
        print("\n--> on-axis SH:")
        # 1. SH - M2 segment Zernikes IM
        fname = 'IM_SHgeom'+\
        '_'+self.M2.mirror_modes_type+'_nmode'+str(self.M2.modes.n_mode)+'_SHthr%1.1f.npz'%sh_thr
        fnameFull = os.path.normpath(os.path.join(RECdir,fname))

        Zstroke = 20e-9 #m rms
        z_first_mode = 1  # to skip piston

        if os.path.isfile(fnameFull) == False:
            D_M2_Z = self.calibrate(self.cl_wfs, self.cl_gs, mirror="M2", mode=self.M2.mirror_modes_type, stroke=Zstroke,
                           first_mode=z_first_mode)
        else:
            print('Reading file: '+fnameFull)
            ftemp = np.load(fnameFull)
            D_M2_Z = ftemp.f.D_M2
            ftemp.close()

        nzernall = (D_M2_Z.shape)[1]  ## number of zernike DoFs calibrated
        #n_zern = self.M2.modes.n_mode
        # Identify subapertures belonging to two adjacent segments (leading to control leakage)
        #QQ = D_M2_Z == 0
        #LL = np.sum(QQ, axis=1)
        #LI = np.where( LL[0:self.cl_wfs.n_valid_lenslet] < (n_zern-1)*6)
        #print ("   A total of %d leaking SH WFS SAs identified.\n"%(LI[0].shape))
        #vlens = self.cl_wfs.valid_lenslet.f.host().ravel()>0
        #idx = np.where( vlens == 1)
        #vlens[idx[0][LI]] = 0
        #leak_slopes_idx = np.array([LI[0], LI[0]+self.cl_wfs.n_valid_lenslet]).ravel()
        #D_M2_Z[leak_slopes_idx,:] = 0

        if AOtype=='NGAOish':
            # 2. SH - M2 segment piston IM
            PSstroke = 200e-9 #m
            D_M2_PS_sh = self.calibrate(self.cl_wfs, self.cl_gs, mirror="M2", mode="segment piston", stroke=PSstroke)
            #D_M2_PS_sh[leak_slopes_idx,:] = 0

            print("\n--> on-axis SPS:")
            # 3. Ideal SPS - M2 segment Zernikes IM
            D_M2_Z_PSideal = np.zeros((7,nzernall))
            #Zstroke = 20e-9 #m rms
            #z_first_mode = 1  # to skip some low-order modes
            #D_M2_Z_PSideal = self.calibrate(self.onps, self.cl_gs, mirror="M2", mode=self.M2.mirror_modes_type, stroke=Zstroke, first_mode=z_first_mode)
            
            print('AO SPS - M2 Segment Zernike IM:')
            print(D_M2_Z_PSideal.shape)

            # 4. Ideal SPS - M2 segment piston IM
            PSstroke = 50e-9 #m
            D_M2_PSideal = self.calibrate(self.onps, self.cl_gs, mirror="M2", mode="segment piston", stroke=PSstroke)

            #----> Create super-merger IM for "simplified NGAO control"
            # DoFs: segment Zernikes (Z2->Zx), segment Piston
            # Sensors: on-axis SH WFS, on-axis idealized Piston Sensor
            D_AO_SH = np.concatenate((D_M2_Z, D_M2_PS_sh), axis=1)
            D_AO_PS = np.concatenate((D_M2_Z_PSideal, D_M2_PSideal), axis=1)
            D_AO = np.concatenate((D_AO_SH, D_AO_PS), axis=0)

        elif AOtype=='LTAOish':
            D_AO = D_M2_Z

        print('\nOn-axis AO merged IM condition number: %f'%np.linalg.cond(D_AO))
        self.R_AO = np.linalg.pinv(D_AO, rcond=svd_thr)
        #return [D_M2_Z,D_M2_PS_sh, D_M2_Z_PSideal, D_M2_PSideal]

### PSSN
class PSSn(object):

    def __init__(self,r0=16e-2,L0=25.0,zenith_distance=30):
        self.r0 = r0
        self.r0_wavelength = 0.5e-6
        self.L0 = L0
        self.zenith_distance = zenith_distance
        self.C = None
        self.AW0 = None
        self.AW = None
        self.N = 0
    
    def __call__(self, gmt, src, sigma=0, full_opd=False, reset=True):
        """
        Computes the PSSn corresponding to the current state of the telescope

        Parameters
        ----------
        src : Source
            The source object that is propagated through the telescope, the 
            PSSn is given at the wavelenght of the source
        r0 : float, optional
            The Fried parameter at zenith and at 500nm in meter; default: 0.15m
        L0 : float, optional
            The outer scale in meter; default: 25m
        zenith_distance : float, optional
            The angular distance of the source from zenith in degree; default: 30 degree    
        C : ndarray, optional
            The atmosphere OTF; default: None
        AW0 : ndarray, optional
            The collimated telescope OTF; default: None
        save : boolean, optional
            If True, return in addition to the PSSn, a dictionnary with C and AW0; default: False

        Return
        ------
        PSSn : float
            The PSSn value
        """

        if self.C is None:
            _r0_  = self.r0*(src.wavelength/self.r0_wavelength)**1.2
            _r0_ = (_r0_**(-5./3.)/np.cos(self.zenith_distance*np.pi/180))**(-3./5.)
            nPx = src.rays.N_L
            D = src.rays.L
            #u = np.arange(2*nPx-1,dtype=np.float)*D/(nPx-1)
            #u = u-u[-1]/2
            u = np.fft.fftshift(np.fft.fftfreq(2*nPx-1))*(2*nPx-1)*D/(nPx-1)
            x,y = np.meshgrid(u,u)
            rho = np.hypot(x,y)
            self.C = phaseStats.atmOTF(rho,_r0_,self.L0)

        if self.AW0 is None:
            _src_ = Source(src.band.decode(),
                           rays_box_size=src.rays.L,
                           rays_box_sampling=src.rays.N_L,
                           rays_origin=[0,0,25])
            state = gmt.state
            pez = gmt.pointing_error_zenith
            pea = gmt.pointing_error_azimuth
            gmt.reset()
            gmt.propagate(_src_)
            A = _src_.amplitude.host()
            F = _src_.phase.host()
            k = 2.*np.pi/_src_.wavelength
            W = A*np.exp(1j*k*F)
            S1 = np.fliplr(np.flipud(W))
            S2 = np.conj(W)
            self.AW0 = fftconvolve(S1,S2)
            gmt^=state
            gmt.pointing_error_zenith  = pez
            gmt.pointing_error_azimuth = pea

        if self.N==0:
            self.OTF(src)

        if sigma>0:
            nPx = src.rays.N_L
            D = src.rays.L
            u = np.fft.fftshift(np.fft.fftfreq(2*nPx-1))*(2*nPx-1)*D/(nPx-1)
            x,y = np.meshgrid(u,u)
            K = np.exp(-2*(sigma*np.pi/src.wavelength)**2*(x**2+y**2))
            out = np.sum(np.abs(self.AW*K*self.C/self.N)**2)/np.sum(np.abs(self.AW0*self.C)**2)
        else:
            if full_opd:
                out = np.sum(np.abs(self.AW)**2)/np.sum(np.abs(self.AW0*self.C)**2)
            else:
                out = np.sum(np.abs(self.AW*self.C)**2)/np.sum(np.abs(self.AW0*self.C)**2)
        if reset:
            self.AW *= 0
            self.N = 0
        return out

    def OTF(self,src):
        #+src
        if isinstance(src,Source):
            A = src.amplitude.host()
            F = src.phase.host()
            src_wavelength = src.wavelength
        if isinstance(src,tuple):
            A = src[0]
            F = src[1]
            src_wavelength = src[2]            
        k = 2.*np.pi/src_wavelength
        W = A*np.exp(1j*k*F)
        S1 = np.fliplr(np.flipud(W))
        S2 = np.conj(W)
        if self.AW is None:
            self.AW = np.zeros_like(self.AW0)
        _AW_ = fftconvolve(S1,S2)
        self.N += 1
        a = (self.N-1)/self.N
        b = 1/self.N
        self.AW = a*self.AW + b*_AW_

    def OTF_integrate(self,src,processes=1):
        from joblib import Parallel, delayed
        A = src[0]
        F = src[1]
        src_wavelength = src[2]
        N_F = len(F)
        n_job = int(N_F/processes)
        a = [k for k in range(0,processes*n_job,n_job)]
        b = [k for k in range(n_job,processes*(n_job+1),n_job)]
        b[-1] = N_F
        Fsplit = [F[x:y] for x,y in zip(a,b)]
        params = zip(Fsplit,a,b)
        out = Parallel(n_jobs=processes)(delayed(integrate)(x) for x in params)
        self.AW = np.dstack(out).sum(2)
        self.N += N_F

def integrate(params):
    from scipy.signal import fftconvolve
    _F_,a,b = params
    _AW_=0
    for l in range(a,b):
        k = 2.*np.pi/src_wavelength
        W = np.exp(1j*k*_F_[l-a])
        S1 = np.fliplr(np.flipud(W))
        S2 = np.conj(W)
        _AW_ += fftconvolve(S1,S2)
    return _AW_

# JGMT_MX
from .utilities import JSONAbstract
class JGMT_MX(JSONAbstract,GMT_MX):
    def __init__(self, jprms = None, jsonfile = None):
        print("@(ceo.JGMT_MX)>")
        JSONAbstract.__init__(self,jprms=jprms, jsonfile=jsonfile)
        GMT_MX.__init__(self,self.jprms["pupil size"],
                        self.jprms["pupil sampling"],
                        M1_radial_order=self.jprms["M1"]["Zernike radial order"],
                        M2_radial_order=self.jprms["M2"]["Zernike radial order"])


class SHTT7(ShackHartmann):

    def __init__(self, N_SIDE_LENSLET, N_PX_LENSLET, d,
                  DFT_osf=2, N_PX_IMAGE=None, BIN_IMAGE=1, N_GS=1):
        ShackHartmann.__init__(self,N_SIDE_LENSLET, N_PX_LENSLET, d,
                                DFT_osf=DFT_osf,
                                N_PX_IMAGE=N_PX_IMAGE,
                                BIN_IMAGE=BIN_IMAGE,
                                N_GS=N_GS)

    def calibrate(self, gs, gmt,
                  stroke_pixel=2,
                  slopes_threshold=0.95):

        gs.reset()
        gmt.reset()
        ShackHartmann.reset(self)

        gmt.propagate(gs)
        flux_threshold = 0.95
        ShackHartmann.calibrate(self, gs, flux_threshold)

        nvl = self.n_valid_lenslet
        self.M = np.zeros((nvl,7))
        mas2rad = 1e-3*math.pi/180/3600
        px_scale = self.pixel_scale
        print("TT7 pixel scale: %.2fmas"%(px_scale/mas2rad))
        stroke = stroke_pixel*px_scale
        slopes_cut = stroke_pixel**2*2*slopes_threshold

        for k in range(1,8):
            gs.reset()
            gmt.reset()
            ShackHartmann.reset(self)
            gmt.M1.update(euler_angles=[stroke,stroke,0.0],idx=k)
            gmt.propagate(gs)
            ShackHartmann.analyze(self,gs)
            c = self.valid_slopes.host().flatten()/px_scale
            rho2_c = c[:nvl]**2 + c[nvl:]**2
            slopes_cut = rho2_c.max()*slopes_threshold
            self.M[:,k-1] = np.array(rho2_c>slopes_cut,dtype=np.float)

        gs.reset()
        gmt.reset()
        ShackHartmann.reset(self)

    def analyze(self, gs):
        ShackHartmann.analyze(self,gs)
        nvl = self.n_valid_lenslet
        c = self.valid_slopes.host()
        w = np.sum(self.M,axis=0)
        self.c7 = np.concatenate((np.dot(c[0,:nvl],self.M)/w,
                                  np.dot(c[0,nvl:],self.M)/w))

from abc import ABCMeta, abstractmethod
class Sensor:
    __metaclass__ = ABCMeta
    @abstractmethod
    def calibrate(self):
        pass
    @abstractmethod
    def reset(self):
        pass
    @abstractmethod
    def analyze(self):
        pass
    @abstractmethod
    def propagate(self):
        pass
    @abstractmethod
    def process(self):
        pass
    @abstractmethod
    def get_measurement(self):
        pass
    @abstractmethod
    def get_measurement_size(self):
        pass

    def __pos__(self):
        pass

class GeometricTT7(Sensor):

    def __init__(self,**kwargs):
        self.n_valid_slopes   = 14
        self.reference_slopes = np.zeros((14,1))

    def calibrate(self, src, threshold=None):
        data = src.segmentsWavefrontGradient()
        self.reference_slopes = data

    def reset(self):
        pass

    def analyze(self, src):
        data = src.segmentsWavefrontGradient()
        self.valid_slopes = data - self.reference_slopes

    def propagate(self, src):
        data = src.segmentsWavefrontGradient()
        self.valid_slopes = data - self.reference_slopes

    def process(self):
        pass

    def get_measurement(self):
        return self.valid_slopes.ravel()
    def get_measurement_size(self):
        return 14

    @property 
    def data(self):
        return self.valid_slopes.ravel()

    @property 
    def Data(self):
        return self.valid_slopes.reshape(14,1)


class DispersedFringeSensor(SegmentPistonSensor):
    """
    A class for the GMT Dispersed Fringe Sensor.
    This class inherits from the SegmentPistonSensor class.

    Parameters
    ----------
    Same parameters as in SegmentPistonSensor class.

    Attributes
    ----------
    INIT_ALL_ATTRIBUTES : bool ; Default: False
        If True, additional attributes (mainly for display and debugging) will be created. See list of Additional Attributes below.
    fftlet_rotation : float ; vector with 12xN_SRC elements
        The angle of the line joining the center of the three lobes of the fftlet image. Init by calibrate() method.
    lobe_detection : string  ; default: 'gaussfit'
        Algorithm for lobe detection, either 'gaussfit' for 2D gaussian fit, or 'peak_value' for peak detection.
    spsmask : bool
        Data cube containing the masks (one for each fftlet) required to isolate the "detection blob", i.e. the upper-most lobe from which the measurement will be computed. Init by calibrate() method.

    measurement : float
        Dispersed Fringe Sensor output measurement vector; y-coordinate of the detection blob in the rotated reference frame (i.e. the reference frame having the x-axis passing through the three lobe peaks on a fftlet image, and the y-axis perpendicular to it. Units: pixels in the fftlet image plane.

    Attributes (Additional)
    -----------------------
    blob_data : float
        fftlet peak detection data; blob_data is a matrix containing the (x,y,radius) of the three lobes on each fftlet image. Init by calibrate() method.

    pl_m, pl_b : float
        Slope and y-intercept of the line passing through the three lobe peaks on a fftlet image. Init by calibrate() method.

    pp_m, pp_b : float
        Slope and y-intercept of the perpendicular line to the line above, passing between the central and the "detection blob" in a ffltlet image. Init by calibrate() method.

    fftlet_fit_params : float
        Gaussian fit parameters of detection blobs (Amplitude normalized to central lobe peak, y, x, width_y, width_x, rotation). Init by process() method.

    fftlet_fit_images : float
        Data cube containing best-fit 2D gaussians of detection blobs. Init by process() method.

    measurement_ortho : float
        x-coordinate of the detection blob in the rotated reference frame (i.e. the reference frame having the x-axis passing through the three lobe peaks on a fftlet image, and the y-axis perpendicular to it. Init by process() method.

    See also
    --------
    SegmentPistonSensor : the super class
    IdealSegmentPistonSensor : the class for an idealized segment piston sensor
    GMT_M1 : the class for GMT M1 model
    Source : a class for astronomical sources
    cuFloatArray : an interface class between GPU host and device data for floats
    """
    def __init__(self, M1, src, dispersion=5.0, field_of_view=3.0,nyquist_factor=1.0,BIN_IMAGE=2,MALLOC_DFT=True):
        SegmentPistonSensor.__init__(self, M1, src,
                                     dispersion=dispersion,
                                     field_of_view=field_of_view,
<<<<<<< HEAD
                                     nyquist_factor=nyquist_factor)
        self._N_SRC = src.N_SRC
        self.INIT_ALL_ATTRIBUTES = False
        self.lobe_detection = 'gaussfit'
=======
                                     nyquist_factor=nyquist_factor,
				     BIN_IMAGE=BIN_IMAGE,
				     MALLOC_DFT=MALLOC_DFT)

	self._N_SRC = src.N_SRC
	self.INIT_ALL_ATTRIBUTES = False
	self.lobe_detection = 'gaussfit'
>>>>>>> ef782a9f

    def init_detector_mask(self, mask_size):
        """
        Defines the circular mask to be applied over each fringe image.

        Parameters
        ----------
        mask_size: float
           Diameter of mask in arcseconds. 
        """
        mask_size_px = mask_size / (self.pixel_scale * constants.RAD2ARCSEC)
        print("Size of DFS detector mask [pix]: %d"%(np.round(mask_size_px)) )
        N_PX_FRINGE_IMAGE = self.camera.N_PX_IMAGE / self.camera.BIN_IMAGE
        scale = mask_size_px / N_PX_FRINGE_IMAGE
        circ = Telescope(N_PX_FRINGE_IMAGE, 1, scale=scale)
        circ_m = circ.f.host(shape=(N_PX_FRINGE_IMAGE,N_PX_FRINGE_IMAGE))
        big_circ_m = np.tile(np.tile(circ_m,self.camera.N_SIDE_LENSLET).T,self.camera.N_SIDE_LENSLET)
        gpu_big_circ_m = cuFloatArray(host_data=big_circ_m)
        self.fft_mask.alter(gpu_big_circ_m)

    def gaussian_func(self, height, center_x, center_y, width_x, width_y, rotation):
        """
        Returns a gaussian function G(x,y) to produce a 2D Gaussian with the given parameters

        Parameters
        ----------
        height : float
            Amplitude of the Gaussian
        center_x : float
            x-coordinates of the Gaussian's center in pixels.
        center_y : float
            y-coordinates of the Gaussian's center in pixels.
        width_x : float
            standard deviation in the x-direction in pixels.
        width_y : float
            standard deviation in the y-direction in  pixels.
        rotation : float
            angle of rotation of the Gaussian (x,y)  axes in degrees.
        """
        width_x = float(np.absolute(width_x))
        width_y = float(np.absolute(width_y))
        rotation = np.deg2rad(rotation)

        def rotgauss(x,y):
            xp = (x-center_x) * np.cos(rotation) - (y-center_y) * np.sin(rotation) + center_x
            yp = (x-center_x) * np.sin(rotation) + (y-center_y) * np.cos(rotation) + center_y
            g = height*np.exp( -(((center_x-xp)/width_x)**2+
                                 ((center_y-yp)/width_y)**2)/2.)
            return g
        return rotgauss

    def fitgaussian(self, data):
        """
        Fits a 2D Gaussian to the input data, and returns the Gaussian fit parameters: (amplidute, x, y, width_x, width_y, rotation)

        Parameters
        ----------
        data : numpy 2D ndarray
            The array containing the image (i.e. the detection blob) to be fitted with a 2D Gaussian
        """
        def moments():
            total = data.sum()
            X, Y = np.indices(data.shape)
            x = (X*data).sum()/total
            y = (Y*data).sum()/total
            col = data[:, int(y)]
            width_x = np.sqrt(abs((np.arange(col.size)-y)**2*col).sum()/col.sum())
            row = data[int(x), :]
            width_y = np.sqrt(abs((np.arange(row.size)-x)**2*row).sum()/row.sum())
            height = data.max()
            return height, x, y, width_x, width_y, 0.0

        params = moments()
        errorfunction = lambda p: np.ravel(self.gaussian_func(*p)(*np.indices(data.shape)) - data)
        p, success = leastsq(errorfunction, params)
        return p

    def get_data_cube(self, data_type='fftlet'):
<<<<<<< HEAD
        """
        Returns the DFS data (either fringe or fftlet images) in cube format

        Parameters
        ----------
        data_type : string
                Set to "camera" to return fringes; set to "fftlet" to return fftlet images; default: fftlet
        """

        assert data_type == 'fftlet' or data_type == 'camera' or data_type == 'pupil_masks', "data_type should be either 'fftlet', 'camera', or 'pupil_masks'"

        n_lenslet = self.camera.N_SIDE_LENSLET

        if data_type == 'fftlet':
            data = self.fftlet.host()
            n_px = self.camera.N_PX_IMAGE
        elif data_type == 'camera':
            data = self.camera.frame.host()
            n_px = self.camera.N_PX_IMAGE/2
        elif data_type == 'pupil_masks':
            data = self.W.amplitude.host()
            n_px = (data.shape)[0] / n_lenslet

        dataCube = np.zeros((n_px, n_px, self._N_SRC*12))
        k = 0
        for j in range(n_lenslet):
=======
	"""
	Returns the DFS data (either fringe or fftlet images) in cube format

	Parameters
	----------
	data_type : string.  (default: fftlet)
		Set to "camera" to return fringes; 
		Set to "fftlet" to return fftlet images;
		Set to "pupil_masks" to return the sub-aperture masks;
		Set to "phase" to return the phase on each sub-aperture.
	"""

	assert data_type=='fftlet' or data_type=='camera' or data_type=='pupil_masks' or data_type=='phase', "data_type should be either 'fftlet', 'camera', or 'pupil_masks', or 'phase'"

	n_lenslet = self.camera.N_SIDE_LENSLET

	if data_type == 'fftlet':
	    data = self.fftlet.host()
	    n_px = self.camera.N_PX_IMAGE
	elif data_type == 'camera':
	    data = self.camera.frame.host()
 	    n_px = self.camera.N_PX_IMAGE/2
	elif data_type == 'pupil_masks':
	    data = self.W.amplitude.host()
	    n_px = (data.shape)[0] / n_lenslet
	elif data_type == 'phase':
	    data = self.W.phase.host()
	    n_px = (data.shape)[0] / n_lenslet

    	dataCube = np.zeros((n_px, n_px, self._N_SRC*12))
    	k = 0
    	for j in range(n_lenslet):
>>>>>>> ef782a9f
            for i in range(n_lenslet):
                dataCube[:,:,k] = data[i*n_px:(i+1)*n_px, j*n_px:(j+1)*n_px]
                k += 1
                if k == self._N_SRC*12: break
            if k == self._N_SRC*12: break
        return dataCube

    def calibrate(self, src, gmt):
        """
        Calibrates the lobe detection masks (spsmask).

        Parameters
        ----------
        src : Source
             The Source object used for piston sensing
        gmt : GMT_MX
             The GMT object
        """
        gmt.reset()
        src.reset()
        self.reset()
        gmt.propagate(src)
        self.propagate(src)
        self.fft()
        dataCube = self.get_data_cube(data_type='fftlet')

        ### Essential data
        self.fftlet_rotation = np.zeros(src.N_SRC*12)
        self.spsmask = np.zeros((self.camera.N_PX_IMAGE,self.camera.N_PX_IMAGE,src.N_SRC*12), dtype='bool')
        ### Additional data for visualization and debugging
        if self.INIT_ALL_ATTRIBUTES == True:
            self.blob_data = np.zeros((src.N_SRC*12, 3, 3))
            self.pl_m = np.zeros((src.N_SRC*12))
            self.pl_b = np.zeros((src.N_SRC*12))
            self.pp_m = np.zeros((src.N_SRC*12))
            self.pp_b = np.zeros((src.N_SRC*12))

        for k in range(src.N_SRC*12):
            ### Find center coordinates of three lobes (i.e. central and two lateral ones) on each imagelet.
            blob_data = blob_log(dataCube[:,:,k], min_sigma=5, max_sigma=10, overlap=1,
                                 threshold=0.005*np.max(dataCube[:,:,k]))
            assert blob_data.shape == (3,3), "lobe detection failed"
            blob_data = blob_data[np.argsort(blob_data[:,0])]  #order data in asceding y-coord

            ### The code below does the following:
            ### 1) Fit a line passing through the centers of the three lobes (aka pl line).
            ###    y = pl_m * x + pl_b
            ### 2) Find the perpendicular to the pl line (aka pp line) passing through a point lying between
            ###    the central and uppermost lobe (aka BORDER POINT).
            ###    y = pp_m * x + pp_b

            ### BORDER POINT coordinates (pp_x, pp,y)
            ### separation tweaking: 0.5 will select BORDER POINT equidistant to the two lobes.
            separation_tweaking = 0.6
            pp_py, pp_px = blob_data[1,0:2] + separation_tweaking*(blob_data[2,0:2] - blob_data[1,0:2])

            if np.all(blob_data[:,1] == blob_data[0,1]):    # pl line is VERTICAL
                pp_m = 0.
                self.fftlet_rotation[k] = 0.
                pl_m = float('inf')
            else:
                pl_m, pl_b = np.polyfit(blob_data[:,1], blob_data[:,0], 1)  # pl line fitting
                pp_m = -1.0 / pl_m
                fftlet_rotation = np.arctan(pl_m)
                ### We know that the rotation angles are [-90, -30, 30, 90].
                apriori_angles = np.array([-90,-30,30,90])
                fftlet_rotation = (math.pi/180)*min(apriori_angles, key=lambda aa:abs(aa-fftlet_rotation*180/math.pi))
                self.fftlet_rotation[k] = fftlet_rotation
                pp_m = -1.0/ np.tan(fftlet_rotation)

            pp_b = pp_py - pp_m * pp_px

            ### Define the SPS masks as the region y > pp line
            u = np.arange(self.camera.N_PX_IMAGE)
            v = np.arange(self.camera.N_PX_IMAGE)
            xx,yy = np.meshgrid(u,v)
            self.spsmask[:,:,k] = yy > xx*pp_m+pp_b

            if self.INIT_ALL_ATTRIBUTES == True:
                self.blob_data[k,:,:] = blob_data
                self.pl_m[k] = pl_m
                self.pl_b[k] = pl_b
                self.pp_m[k] = pp_m
                self.pp_b[k] = pp_b

    def reset(self):
        """
        Resets both the SPS detector frame and the fftlet buffer to zero.
        """
        self.camera.reset()
        self.fftlet.reset()

    def process(self):
        """
        Processes the Dispersed Fringe Sensor detector frame
        """
        dataCube = self.get_data_cube(data_type='fftlet')
        self.measurement = np.zeros(self._N_SRC*12)

        if self.INIT_ALL_ATTRIBUTES == True:
            self.fftlet_fit_params = np.zeros((6,self._N_SRC*12))
            self.measurement_ortho = np.zeros(self._N_SRC*12)
            if self.lobe_detection == 'gaussfit':
                self.fftlet_fit_images = np.zeros((self.camera.N_PX_IMAGE,self.camera.N_PX_IMAGE,self._N_SRC*12))

        for k in range(self._N_SRC*12):
            mylobe = dataCube[:,:,k] * self.spsmask[:,:,k]
            centralpeak = np.max(dataCube[:,:,k])
            if self.lobe_detection == 'gaussfit':
                params = self.fitgaussian(mylobe)
                (height, y, x, width_y, width_x, rot) = params
            elif self.lobe_detection == 'peak_value':
                mylobe  = rotate(mylobe,self.fftlet_rotation[k]*180/np.pi, reshape=False)
                height = np.max(mylobe)
                height_pos = np.argmax(mylobe)
                y, x = np.unravel_index(height_pos, mylobe.shape)
                if y < (mylobe.shape[0]-1) and x < (mylobe.shape[1]-1):
                    dx = 0.5*(mylobe[y,x-1] - mylobe[y,x+1]) / (mylobe[y,x-1]+mylobe[y,x+1]-2*height+1e-6)
                    dy = 0.5*(mylobe[y-1,x] - mylobe[y+1,x]) / (mylobe[y-1,x]+mylobe[y+1,x]-2*height+1e-6)
                    x += dx
                    y += dy
                width_x, width_y, rot = 0,0,0
            #x1 = x * np.cos(-self.fftlet_rotation[k]) - y * np.sin(-self.fftlet_rotation[k])
            #y1 = x * np.sin(-self.fftlet_rotation[k]) + y * np.cos(-self.fftlet_rotation[k])
            y1 = y
            x1 = x
            self.measurement[k] = y1

            if self.INIT_ALL_ATTRIBUTES == True:
                self.measurement_ortho[k] = x1
                self.fftlet_fit_params[:,k] = (height / centralpeak, y, x, width_y, width_x, rot)
                if self.lobe_detection == 'gaussfit':
                    fftlet_shape = (self.camera.N_PX_IMAGE,self.camera.N_PX_IMAGE)
                    self.fftlet_fit_images[:,:,k] = self.gaussian_func(*params)(*np.indices(fftlet_shape))

    def analyze(self, src):
        """
        Propagates the guide star to the SPS detector (noiseless) and processes the frame

        Parameters
        ----------
        src : Source
            The piston sensing guide star object
        """
        self.reset()
        self.propagate(src)
        self.fft()
        self.process()

    def piston(self, src):
        """
        Return M1 differential piston. This method was created to provide compatibility with the IdealSegmentPistonSensor Piston method.

        Parameters
        ----------
        src : Source
            The piston sensing guide star object

        Return
        ------
        p : numpy ndarray
            A 12 element differential piston vector
        """
        self.analyze(src)
        p = self.measurement.reshape(-1,12)
        return p

    def get_measurement(self):
        """
        Returns the measurement vector
        """
        return self.measurement.ravel()

    def get_measurement_size(self):
        """
        Returns the size of the measurement vector
        """
        return self._N_SRC*12

class IdealSegmentPistonSensor:
    """
    A class for the GMT segment piston sensor

    Parameters
    ----------
    D :  float
        Telescope diameter (m)
    nPx : integer
        Pupil linear sampling (pixels)
    W : float, optional
        The width of the lenslet; default: 1.5m
    L : float, optional
        The length of the lenslet; default: 1.5m
    segment : string
        "full" for piston on the entire segments or "edge" for the differential piston between segment.
    zenith : list
    azimuth: list
        List of coordinates of source(s) coupled with sensors; default: [0.], [0.]
    Attributes
    ----------
    P : numpy ndarray
        M1 segment mask as a 7 columns array
    rc : float
        The radius of the circle where are centered the first 6 lenslets
    rp : float
        The radius of the circle where are centered the last 6 lenslets
    W : float
        The width of the lenslet
    L : float
        The length of the lenslet
    M : numpy ndarray
        The mask corresponding to the 12 lenslet array as a 12 columns array
    segment : string
        "full" for piston on the entire segments or "edge" for the differential piston between segment.

    See also
    --------
    GMT_MX : a class for GMT M1 and M2 mirrors

    Examples
    --------
    >>> import ceo
    >>> nPx = 256
    >>> D = 25.5
    >>> src = ceo.Source("R",rays_box_size=D,rays_box_sampling=nPx,rays_origin=[0.0,0.0,25])
    >>> gmt = ceo.GMT_MX()
    >>> src.reset()
    >>> gmt.propagate(src)

    The piston per M1 segment is obtained with
    >>> SPS = ceo.IdealSegmentPistonSensor(D,nPx,segment='full')
    >>> SPS.piston(src)

    The 12 differential pistons are given by
    >>> SPS = ceo.IdealSegmentPistonSensor(D,nPx,segment='edge')
    >>> SPS.piston(src)
    """

    def __init__(self, D, D_px, W=1.5, L=1.5, segment=None, zenith=[0.], azimuth=[0.]):
        assert segment=="full" or segment=="edge", "segment parameter is either ""full"" or ""edge"""
        self.segment = segment
        self._N_SRC = len(zenith)
        def ROT(o):
            return np.array([ [ math.cos(o), math.sin(o)], [-math.sin(o),math.cos(o)] ])
        n = D_px
        R = D/2
        u = np.linspace(-1,1,n)*R
        x,y = np.meshgrid(u,u)
        xy = np.array( [ x.flatten(), y.flatten()] )
        self.rc = 4.387
        xy_rc = np.array([[0],[self.rc]])
        #print xy_rc
        self.rp = 7.543
        xy_rp = np.array([[self.rp],[0]])
        #print xy_rp
        self.W = W
        self.L = L
        self.M = []
        for k_SRC in range(self._N_SRC):
            xySrc = 82.5*np.array( [[zenith[k_SRC]*math.cos(azimuth[k_SRC])],
                                      [zenith[k_SRC]*math.sin(azimuth[k_SRC])]] )
            _M_ = []
            for k in range(6):
                theta = -k*math.pi/3
                #print ROT(theta)
                xyp = np.dot(ROT(theta),xy - xySrc) - xy_rc
                _M_.append( np.logical_and( np.abs(xyp[0,:])<self.L/2,  np.abs(xyp[1,:])<self.W/2 ) )
            for k in range(6):
                theta = (1-k)*math.pi/3
                #print ROT(theta)
                xyp = np.dot(ROT(theta),xy - xySrc) - xy_rp
                _M_.append( np.logical_and( np.abs(xyp[0,:])<self.L/2,  np.abs(xyp[1,:])<self.W/2 ) )
            self.M.append( np.array( _M_ ) )
        #print self.M.shape

    def reset(self):
        pass

    def process(self):
        pass

    def piston(self,src):
        """
        Return either M1 segment piston or M1 differential piston

        Parameters
        ----------
        src : Source
            The piston sensing guide star object

        Return
        ------
        p : numpy ndarray
            A 7 element piston vector for segment="full" or a 12 element differential piston vector for segment="edge"
        """

        if self.segment=="full":
            p = src.piston(where='segments')
        elif self.segment=="edge":
            W = src.wavefront.phase.host()
            p = np.zeros((self._N_SRC,12))
            for k_SRC in range(self._N_SRC):
                _P_ = src.rays.piston_mask[k_SRC]
                _M_ = self.M[k_SRC]
                for k in range(6):
                    #print k,(k+1)%6
                    p[k_SRC,2*k] = np.sum( W[k_SRC,:]*_P_[k,:]*_M_[k,:] )/np.sum( _P_[k,:]*_M_[k,:] ) - \
                             np.sum( W[k_SRC,:]*_P_[6,:]*_M_[k,:] )/np.sum( _P_[6,:]*_M_[k,:] )
                    p[k_SRC,2*k+1] = np.sum( W[k_SRC,:]*_P_[k,:]*_M_[k+6,:] )/np.sum( _P_[k,:]*_M_[k+6,:] ) - \
                               np.sum( W[k_SRC,:]*_P_[(k+1)%6,:]*_M_[k+6,:] )/np.sum( _P_[(k+1)%6,:]*_M_[k+6,:] )
        return p

    def calibrate(self,src):
        """
        Calibrates the reference slope vector.
        """
        p = self.piston(src)
        self.ref_measurement = p.ravel()

    def propagate(self,src):
        """
        Computes the segment piston vector.
        """
        p = self.piston(src)
        self.measurement = p.ravel()
        
    def analyze(self, src):
        self.reset()
        self.propagate(src)
        self.process()

    def get_measurement(self):
        """
        Returns the measurement vector
        """
        return self.measurement - self.ref_measurement

    def get_measurement_size(self):
        """
        Returns the size of the measurement vector
        """
        if self.segment=="edge":
            n_meas = 12
        elif self.segment=="full":
            n_meas = 7
        return n_meas*self._N_SRC

    @property
    def Data(self):
        return self.get_measurement()

class SegmentTipTiltSensor:
    """
    A class for the GMT segment tip-tilt geometric sensor
    """

    def __init__(self):
        pass

    def reset(self):
        pass

    def tiptilt(self,src):
        """
        Return the tip and tilt of the wavefront on each segment

        Parameters
        ----------
        src : Source
            The piston sensing guide star object

        Return
        ------
        tt : numpy ndarray
            A 14 element array
        """
        P = np.rollaxis(np.array( src.rays.piston_mask ),0,3)
        u = np.arange(src.n)
        v = np.arange(src.m)
        x,y = np.meshgrid(u,v)
        x = x.reshape(1,-1,1)
        y = y.reshape(1,-1,1)
        xc = np.sum(x*P,axis=1)/P.sum(axis=1)
        yc = np.sum(y*P,axis=1)/P.sum(axis=1)
        Z2 = (x - xc.reshape(7,1,src.N_SRC))*P
        Z3 = (y - yc.reshape(7,1,src.N_SRC))*P
        W = np.rollaxis( src.wavefront.phase.host(shape=(1,src.N_SRC,src.n*src.m)), 1, 3)
        a23 = np.zeros((14,src.N_SRC))
        a23[:7,:] = np.sum(W*Z2,axis=1)/np.sum(Z2*Z2,axis=1)
        a23[7:,:] = np.sum(W*Z3,axis=1)/np.sum(Z3*Z3,axis=1)
        return a23

    def analyze(self, gs):
        self.measurement = self.tiptilt(gs)

    def get_measurement(self):
        return self.measurement.ravel()

class EdgeSensors:

    def __init__(self, mirror):

        self.M = mirror

        def conic(r):
            c = mirror.conic_c
            k = mirror.conic_k
            return c*r*r/(1+np.sqrt(1-k*(c*r)**2))

        def fun(x):
            L = mirror.D_assembly/2
            q = mirror.D_full**2 - (L-x)**2 - (conic(L)-conic(x))**2
            return q

        p = mirror.M_ID - 1
        print(p)

        self.rho0 = brenth(fun,mirror.D_clear/2,1+mirror.D_clear/2)
        k = np.arange(6)
        o = math.pi*( p + (-2.0*k-3.0)/6.0 )
        self.x0 = (mirror.L-self.rho0)*np.cos(o)
        self.y0 = (mirror.L-self.rho0)*np.sin(o)
        R = mirror.D_full/2
        o = math.pi*( p + (-2.0*k-1.0)/6.0 )
        self.x1 = R*np.cos(o)
        self.y1 = R*np.sin(o)
        o = np.pi*( p + (7.0-2.0*k)/6.0 )
        self.x2 = np.roll( R*np.cos(o) , -1 )
        self.y2 = np.roll( R*np.sin(o) , -1 )
        self.z  = np.zeros(6)

    def read(self):
        u0,v0,w0 = self.M.edge_sensors(self.x0,self.y0,self.z)
        u1,v1,w1 = self.M.edge_sensors(self.x1,self.y1,self.z,edgeSensorId=6)
        u2,v2,w2 = self.M.edge_sensors(self.x2,self.y2,self.z,segId0=1,edgeSensorId=6)
        return np.concatenate((v0,v1-v2)),np.concatenate((w0,w1-w2))

def Trace( rays, S, global_CS=True, wavelength=550e-9):
    n = len(S)
    #rays.reset()
    xyz = [ rays.coordinates.host() ]
    for k in range(n):
        #print 'Material refractive index: %f'%rays.refractive_index
        if isinstance(S[k],Aperture):
            S[k].vignetting(rays)
        elif isinstance(S[k],(GMT_M1,GMT_M2)):
            S[k].trace(rays)
            xyz.append( rays.coordinates.host() )
        elif isinstance(S[k],(GmtMirrors,GMT_MX)):
            #S[k].M2.blocking(rays)            
            S[k].M1.trace(rays)            
            xyz.append( rays.coordinates.host() )
            S[k].M2.trace(rays)            
            xyz.append( rays.coordinates.host() )
        else:
            _S_ = S[k]
            Transform_to_S(rays,_S_)
            if not _S_.coord_break: 
                Intersect(rays,_S_)
                n_S = _S_.refractive_index(wavelength)
                if n_S!=0:
                    if n_S==-1:
                        Reflect(rays)
                    else:
                        mu = rays.refractive_index/n_S
                        if mu!=1.0:
                            Refract(rays,mu)
                            rays.refractive_index = n_S
            if global_CS:
                Transform_to_R(rays,_S_)
            xyz.append( rays.coordinates.host() )
    vignet_idx = np.nonzero(rays.vignetting.host()[0]==0)[0]
    n = len(xyz)
    for k in range(n):
        xyz[k] = np.delete(xyz[k],vignet_idx,axis=0)
    return xyz<|MERGE_RESOLUTION|>--- conflicted
+++ resolved
@@ -1390,12 +1390,6 @@
         SegmentPistonSensor.__init__(self, M1, src,
                                      dispersion=dispersion,
                                      field_of_view=field_of_view,
-<<<<<<< HEAD
-                                     nyquist_factor=nyquist_factor)
-        self._N_SRC = src.N_SRC
-        self.INIT_ALL_ATTRIBUTES = False
-        self.lobe_detection = 'gaussfit'
-=======
                                      nyquist_factor=nyquist_factor,
 				     BIN_IMAGE=BIN_IMAGE,
 				     MALLOC_DFT=MALLOC_DFT)
@@ -1403,7 +1397,6 @@
 	self._N_SRC = src.N_SRC
 	self.INIT_ALL_ATTRIBUTES = False
 	self.lobe_detection = 'gaussfit'
->>>>>>> ef782a9f
 
     def init_detector_mask(self, mask_size):
         """
@@ -1482,34 +1475,6 @@
         return p
 
     def get_data_cube(self, data_type='fftlet'):
-<<<<<<< HEAD
-        """
-        Returns the DFS data (either fringe or fftlet images) in cube format
-
-        Parameters
-        ----------
-        data_type : string
-                Set to "camera" to return fringes; set to "fftlet" to return fftlet images; default: fftlet
-        """
-
-        assert data_type == 'fftlet' or data_type == 'camera' or data_type == 'pupil_masks', "data_type should be either 'fftlet', 'camera', or 'pupil_masks'"
-
-        n_lenslet = self.camera.N_SIDE_LENSLET
-
-        if data_type == 'fftlet':
-            data = self.fftlet.host()
-            n_px = self.camera.N_PX_IMAGE
-        elif data_type == 'camera':
-            data = self.camera.frame.host()
-            n_px = self.camera.N_PX_IMAGE/2
-        elif data_type == 'pupil_masks':
-            data = self.W.amplitude.host()
-            n_px = (data.shape)[0] / n_lenslet
-
-        dataCube = np.zeros((n_px, n_px, self._N_SRC*12))
-        k = 0
-        for j in range(n_lenslet):
-=======
 	"""
 	Returns the DFS data (either fringe or fftlet images) in cube format
 
@@ -1542,7 +1507,6 @@
     	dataCube = np.zeros((n_px, n_px, self._N_SRC*12))
     	k = 0
     	for j in range(n_lenslet):
->>>>>>> ef782a9f
             for i in range(n_lenslet):
                 dataCube[:,:,k] = data[i*n_px:(i+1)*n_px, j*n_px:(j+1)*n_px]
                 k += 1

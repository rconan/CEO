--- conflicted
+++ resolved
@@ -417,13 +417,9 @@
                     sys.stdout.write("\n")
             if mode=="Karhunen-Loeve":
                 n_mode = self.M2.modes.n_mode
-<<<<<<< HEAD
                 D = np.zeros((wfs.get_measurement_size(),(n_mode-first_mode)*7))
                 idx = 0;
-=======
-                D = np.zeros((wfs.get_measurement_size(),n_mode*7))
-                idx = 0
->>>>>>> d36ed06f
+
                 for kSeg in range(7):
                     sys.stdout.write("Segment #%d: "%kSeg)
                     for kMode in range(first_mode,n_mode):

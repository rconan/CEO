from .tools import ascupy
from . import constants
from .utilities import cuFloatArray, cuDoubleArray, cuIntArray, cuFloatComplexArray, MaskAbstract, Mask, Telescope, GMT, StopWatch, SparseMatrix, SparseGradient, wavefrontFiniteDifference, setDevice, Knu, polyWind, polyWinds
from .source import FreeBundle, Complex_amplitude, Source, PSSn, JSource
from .rayTracing import ZernikeS, Coordinates, Coordinate_system, Quaternion, Aperture, Conic, Transform_to_S, Transform_to_R, Intersect, Reflect, Refract
from .imaging import Imaging, JImaging
from .centroiding import Centroiding
from .shackHartmann import ShackHartmann, TT7, GeometricShackHartmann, JShackHartmann
from .aaStats import AaStats, PaStats
from .LMMSE import Lmmse, LmmseSH, BilinearInterpolation
from .atmosphere import AtmosphereAbstract, Atmosphere, GmtAtmosphere, Layer, JGmtAtmosphere
from .gmtMirrors import BendingModes, KarhunenLoeve, GmtMirrors, GMT_M1, GMT_M2, StereoscopicEdgeSensors, LateralEdgeSensors, DistanceEdgeSensors, Modes
<<<<<<< HEAD
from .GMTLIB import CalibrationVault, GMT_MX, JGMT_MX, GeometricTT7, IdealSegmentPistonSensor, SegmentTipTiltSensor, EdgeSensors, DispersedFringeSensor, Trace, PSSn as GMT_PSSn
=======
from .GMTLIB import CalibrationVault, GMT_MX, JGMT_MX, GeometricTT7, SegmentTipTiltSensor, EdgeSensors, Trace, PSSn
>>>>>>> a4c74d31
from .mapping import Mapping
from . import phaseStats
from .sensors import PyramidWFS as Pyramid                               
from .sensors import DispersedFringeSensor, IdealSegmentPistonSensor
from IPython.display import Markdown, display
def sweetcheat():
    def printmd(string):
        display(Markdown(string))
    text = []
    text += ['| vernacular | sweet | colloquial \n']
    text += ['|-------|-------|--------|\n']
    text += ['|*`GMT_MX`* | | |\n']
    text += ['| Reset GMT segments to default | `~object` | `object.reset()`|\n']
    text += ['|*`GMT_M1/GMT_M2`* |||\n']
    text += ['| Update segment location | `object^={\'Txyz\':Txyz}` | `object.motion_CS.origin[:]=Txyz, object.motion_CS.update()`|\n']
    text += ['| Update segment orientation |`object^={\'Rxyz\':Rxyz}` | `object.motion_CS.euler_angles[:]=Rxyz, object.motion_CS.update()`|\n']
    text += ['| Update segment figure |`object^={\'modes\':a}` | `object.modes.a[:]=a, object.modes.update()`|\n']
    text += ['| Update all |`object^={\'Txyz\':(),\'Rxyz\':(),\'modes\':()}` | all 3 above|\n']
    text += ['|*`Source`* |||\n']
    text += ['| Set the optical path | `object>>(gmt,...)` | `object.OPTICAL_PATH=(gmt,...)`|\n']
    text += ['| Reset the wavefront to 0 | `~object` | `object.reset()`\n']
    text += ['| Reset and propagate the wavefront | `+object` | `object.reset(), [x.propagate(obj) for x in OPTICAL_PATH]`\n']
    text += ['| Repeat propagation | `object+=n` | repeat `+object` n times|\n']
    text += ['|*`GeometricShackHartmann/ShackHartmann`* | ||\n']
    text += ['| Reset the detector frame | `~object` | `object.reset()`|\n']
    text += ['| Read-out, process and reset the detector frame| `+object` | `object.readout(...), object.process(), obj.reset()`|\n']
    text += ['| Process the detector frame | `-object` | `object.process()`|\n']
    text += ['|*`Imaging`* | ||\n']
    text += ['| Reset the detector frame | `~object` | `object.reset()`|\n']
    #print "".join(text)
    display(Markdown("".join(text)))<|MERGE_RESOLUTION|>--- conflicted
+++ resolved
@@ -10,11 +10,7 @@
 from .LMMSE import Lmmse, LmmseSH, BilinearInterpolation
 from .atmosphere import AtmosphereAbstract, Atmosphere, GmtAtmosphere, Layer, JGmtAtmosphere
 from .gmtMirrors import BendingModes, KarhunenLoeve, GmtMirrors, GMT_M1, GMT_M2, StereoscopicEdgeSensors, LateralEdgeSensors, DistanceEdgeSensors, Modes
-<<<<<<< HEAD
-from .GMTLIB import CalibrationVault, GMT_MX, JGMT_MX, GeometricTT7, IdealSegmentPistonSensor, SegmentTipTiltSensor, EdgeSensors, DispersedFringeSensor, Trace, PSSn as GMT_PSSn
-=======
-from .GMTLIB import CalibrationVault, GMT_MX, JGMT_MX, GeometricTT7, SegmentTipTiltSensor, EdgeSensors, Trace, PSSn
->>>>>>> a4c74d31
+from .GMTLIB import CalibrationVault, GMT_MX, JGMT_MX, GeometricTT7, SegmentTipTiltSensor, EdgeSensors, Trace, PSSn as GMT_PSSn
 from .mapping import Mapping
 from . import phaseStats
 from .sensors import PyramidWFS as Pyramid                               

include ../../common.mk

.pyx.so:
	cython --directive embedsignature=True --cplus $< -o  $<.cu
<<<<<<< HEAD
	$(NVCC) -w $(INCS) -I/home/ubuntu/anaconda/include/python3.6m -I/home/ubuntu/anaconda/lib/python3.6/site-packages/numpy/core/include -lineinfo -Xcompiler '-fPIC,-pthread,-O3' -o  $<.o -c  $<.cu
=======
	$(NVCC) -w $(INCS) -I$(PYTHONPATH)/include/python3.6m -I$(PYTHONPATH)/lib/python3.6/site-packages/numpy/core/include -lineinfo -Xcompiler '-fPIC,-pthread,-O3' -o  $<.o -c  $<.cu
>>>>>>> 70196360
	$(NVCC) -shared $<.o -o $@ $(LIBS)

aco:
	$(TANGLE) -RLinearActiveOptics.py  ActiveOptics.nw > LinearActiveOptics.py
	$(WEAVE) -delay -index  ActiveOptics.nw > doc/LinearActiveOptics.tex
	make -C doc<|MERGE_RESOLUTION|>--- conflicted
+++ resolved
@@ -2,11 +2,7 @@
 
 .pyx.so:
 	cython --directive embedsignature=True --cplus $< -o  $<.cu
-<<<<<<< HEAD
-	$(NVCC) -w $(INCS) -I/home/ubuntu/anaconda/include/python3.6m -I/home/ubuntu/anaconda/lib/python3.6/site-packages/numpy/core/include -lineinfo -Xcompiler '-fPIC,-pthread,-O3' -o  $<.o -c  $<.cu
-=======
 	$(NVCC) -w $(INCS) -I$(PYTHONPATH)/include/python3.6m -I$(PYTHONPATH)/lib/python3.6/site-packages/numpy/core/include -lineinfo -Xcompiler '-fPIC,-pthread,-O3' -o  $<.o -c  $<.cu
->>>>>>> 70196360
 	$(NVCC) -shared $<.o -o $@ $(LIBS)
 
 aco:

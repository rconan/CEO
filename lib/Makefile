include ../common.mk

all:
<<<<<<< HEAD
	rm -f link.o
	$(NVCC) --device-link *.o -o link.o
=======
	rm link.o
	$(NVCC) $(NVCCFLAGS)  --device-link *.o -o link.o
>>>>>>> 3beb84ac
	$(NVCC) --lib *.o -o libceo.a<|MERGE_RESOLUTION|>--- conflicted
+++ resolved
@@ -1,11 +1,6 @@
 include ../common.mk
 
 all:
-<<<<<<< HEAD
 	rm -f link.o
-	$(NVCC) --device-link *.o -o link.o
-=======
-	rm link.o
 	$(NVCC) $(NVCCFLAGS)  --device-link *.o -o link.o
->>>>>>> 3beb84ac
 	$(NVCC) --lib *.o -o libceo.a